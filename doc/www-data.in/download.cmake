--- conflicted
+++ resolved
@@ -120,11 +120,7 @@
         You can install Tarantool using homebrew:
         
         ```
-<<<<<<< HEAD
-        $ brew install --use-clang http://tarantool.org/dist/master/tarantool.rb
-=======
         $ brew install https://raw.githubusercontent.com/tarantool/tarantool/stable/extra/tarantool.rb
->>>>>>> b97bedcc
         ```
         
         Please upgrade `clang` to version 3.2 or later using
