/*
 * Copyright (C) 2010 Mail.RU
 * Copyright (C) 2010 Yuriy Vostrikov
 *
 * Redistribution and use in source and binary forms, with or without
 * modification, are permitted provided that the following conditions
 * are met:
 * 1. Redistributions of source code must retain the above copyright
 *    notice, this list of conditions and the following disclaimer.
 * 2. Redistributions in binary form must reproduce the above copyright
 *    notice, this list of conditions and the following disclaimer in the
 *    documentation and/or other materials provided with the distribution.
 *
 * THIS SOFTWARE IS PROVIDED BY AUTHOR AND CONTRIBUTORS ``AS IS'' AND
 * ANY EXPRESS OR IMPLIED WARRANTIES, INCLUDING, BUT NOT LIMITED TO, THE
 * IMPLIED WARRANTIES OF MERCHANTABILITY AND FITNESS FOR A PARTICULAR PURPOSE
 * ARE DISCLAIMED.  IN NO EVENT SHALL AUTHOR OR CONTRIBUTORS BE LIABLE
 * FOR ANY DIRECT, INDIRECT, INCIDENTAL, SPECIAL, EXEMPLARY, OR CONSEQUENTIAL
 * DAMAGES (INCLUDING, BUT NOT LIMITED TO, PROCUREMENT OF SUBSTITUTE GOODS
 * OR SERVICES; LOSS OF USE, DATA, OR PROFITS; OR BUSINESS INTERRUPTION)
 * HOWEVER CAUSED AND ON ANY THEORY OF LIABILITY, WHETHER IN CONTRACT, STRICT
 * LIABILITY, OR TORT (INCLUDING NEGLIGENCE OR OTHERWISE) ARISING IN ANY WAY
 * OUT OF THE USE OF THIS SOFTWARE, EVEN IF ADVISED OF THE POSSIBILITY OF
 * SUCH DAMAGE.
 */
#include "log_io.h"
#include "fiber.h"

#include <sys/types.h>
#include <arpa/inet.h>
#include <netinet/in.h>
#include <netinet/tcp.h>
#include <stdio.h>
#include <stdlib.h>
#include <string.h>
#include <sys/socket.h>
#include <errno.h>

#include <say.h>
#include <pickle.h>

static u32
row_v11_len(struct tbuf *r)
{
	if (r->len < sizeof(struct row_v11))
		return 0;

	if (r->len < sizeof(struct row_v11) + row_v11(r)->len)
		return 0;

	return sizeof(struct row_v11) + row_v11(r)->len;
}

static struct tbuf *
remote_row_reader_v11()
{
	const int header_size = sizeof(struct row_v11);
	struct tbuf *m;

	for (;;) {
		if (row_v11_len(fiber->rbuf) != 0) {
			m = tbuf_split(fiber->rbuf, row_v11_len(fiber->rbuf));
			say_debug("read row bytes:%" PRIu32 " %s", m->len, tbuf_to_hex(m));
			return m;
		}

		if (fiber_bread(fiber->rbuf, header_size) <= 0) {
			say_error("unexpected eof reading row header");
			return NULL;
		}
	}
}

static struct tbuf *
remote_read_row(i64 initial_lsn)
{
	struct tbuf *row;
	bool warning_said = false;
	const int reconnect_delay = 1;
	const char *err = NULL;
	u32 version;

	for (;;) {
		if (fiber->fd < 0) {
			if (fiber_connect(fiber->data) < 0) {
				err = "can't connect to replicator";
				goto err;
			}

			if (fiber_write(&initial_lsn, sizeof(initial_lsn)) != sizeof(initial_lsn)) {
				err = "can't write version";
				goto err;
			}

			if (fiber_read(&version, sizeof(version)) != sizeof(version)) {
				err = "can't read version";
				goto err;
			}

			if (version != default_version) {
				err = "remote version mismatch";
				goto err;
			}

<<<<<<< HEAD
			say_crit("succefully connected to replicator");
			say_crit("starting remote recovery from lsn:%" PRIi64, initial_lsn);
=======
			say_crit("successfully connected to feeder");
			say_crit("starting replication from lsn:%" PRIi64, initial_lsn);
>>>>>>> 4279a836
			warning_said = false;
			err = NULL;
		}

		row = remote_row_reader_v11();
		if (row == NULL) {
			err = "can't read row";
			goto err;
		}

		return row;

	      err:
		if (err != NULL && !warning_said) {
			say_info("%s", err);
			say_info("will retry every %i second", reconnect_delay);
			warning_said = true;
		}
		fiber_close();
		fiber_sleep(reconnect_delay);
	}
}

static void
pull_from_remote(void *state)
{
	struct remote_state *h = state;
	struct tbuf *row;

	for (;;) {
		fiber_setcancelstate(true);
		row = remote_read_row(h->r->confirmed_lsn + 1);
		fiber_setcancelstate(false);

		h->r->recovery_lag = ev_now() - row_v11(row)->tm;
		h->r->recovery_last_update_tstamp = ev_now();

		if (h->handler(h->r, row) < 0) {
			fiber_close();
			continue;
		}

		fiber_gc();
	}
}

int
default_remote_row_handler(struct recovery_state *r, struct tbuf *row)
{
	struct tbuf *data;
	i64 lsn = row_v11(row)->lsn;
	u16 tag;

	/* save row data since wal_row_handler may clobber it */
	data = tbuf_alloc(row->pool);
	tbuf_append(data, row_v11(row)->data, row_v11(row)->len);

	if (r->row_handler(r, row) < 0)
		panic("replication failure: can't apply row");

	tag = read_u16(data);
	(void)read_u64(data); /* drop the cookie */

	if (wal_write(r, tag, r->cookie, lsn, data) == false)
		panic("replication failure: can't write row to WAL");

	next_lsn(r, lsn);
	confirm_lsn(r, lsn);

	return 0;
}

void
recovery_follow_remote(struct recovery_state *r,
		       const char *ip_addr, int port)
{
	char *name;
	struct fiber *f;
	struct in_addr server;
	struct sockaddr_in *addr;
	struct remote_state *h;

<<<<<<< HEAD
	say_crit("initializing the replica, WAL replicator %s:%i",
		 ip_addr, port);
=======
	assert(r->remote_recovery == NULL);

	say_crit("initializing the replica, WAL feeder %s:%i", ip_addr, port);
>>>>>>> 4279a836
	name = palloc(eter_pool, 64);
	snprintf(name, 64, "replica/%s:%i", ip_addr, port);

	h = palloc(eter_pool, sizeof(*h));
	h->r = r;
	h->handler = default_remote_row_handler;

	f = fiber_create(name, -1, -1, pull_from_remote, h);
	if (f == NULL)
		return;

	if (inet_aton(ip_addr, &server) < 0) {
		say_syserror("inet_aton: %s", ip_addr);
		return;
	}

	addr = palloc(eter_pool, sizeof(*addr));
	memset(addr, 0, sizeof(*addr));
	addr->sin_family = AF_INET;
	memcpy(&addr->sin_addr.s_addr, &server, sizeof(server));
	addr->sin_port = htons(port);
	f->data = addr;
	memcpy(&r->cookie, &addr, MIN(sizeof(r->cookie), sizeof(addr)));
	fiber_call(f);
	r->remote_recovery = f;
}

void
recovery_stop_remote(struct recovery_state *r)
{
	say_info("shutting down the replica");
	fiber_cancel(r->remote_recovery);
	r->remote_recovery = NULL;
}<|MERGE_RESOLUTION|>--- conflicted
+++ resolved
@@ -102,13 +102,9 @@
 				goto err;
 			}
 
-<<<<<<< HEAD
-			say_crit("succefully connected to replicator");
-			say_crit("starting remote recovery from lsn:%" PRIi64, initial_lsn);
-=======
-			say_crit("successfully connected to feeder");
+			say_crit("successfully connected to master");
 			say_crit("starting replication from lsn:%" PRIi64, initial_lsn);
->>>>>>> 4279a836
+
 			warning_said = false;
 			err = NULL;
 		}
@@ -191,14 +187,9 @@
 	struct sockaddr_in *addr;
 	struct remote_state *h;
 
-<<<<<<< HEAD
-	say_crit("initializing the replica, WAL replicator %s:%i",
-		 ip_addr, port);
-=======
 	assert(r->remote_recovery == NULL);
 
-	say_crit("initializing the replica, WAL feeder %s:%i", ip_addr, port);
->>>>>>> 4279a836
+	say_crit("initializing the replica, WAL master %s:%i", ip_addr, port);
 	name = palloc(eter_pool, 64);
 	snprintf(name, 64, "replica/%s:%i", ip_addr, port);
 
