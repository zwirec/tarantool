/*
 * Copyright 2010-2016, Tarantool AUTHORS, please see AUTHORS file.
 *
 * Redistribution and use in source and binary forms, with or
 * without modification, are permitted provided that the following
 * conditions are met:
 *
 * 1. Redistributions of source code must retain the above
 *    copyright notice, this list of conditions and the
 *    following disclaimer.
 *
 * 2. Redistributions in binary form must reproduce the above
 *    copyright notice, this list of conditions and the following
 *    disclaimer in the documentation and/or other materials
 *    provided with the distribution.
 *
 * THIS SOFTWARE IS PROVIDED BY <COPYRIGHT HOLDER> ``AS IS'' AND
 * ANY EXPRESS OR IMPLIED WARRANTIES, INCLUDING, BUT NOT LIMITED
 * TO, THE IMPLIED WARRANTIES OF MERCHANTABILITY AND FITNESS FOR
 * A PARTICULAR PURPOSE ARE DISCLAIMED. IN NO EVENT SHALL
 * <COPYRIGHT HOLDER> OR CONTRIBUTORS BE LIABLE FOR ANY DIRECT,
 * INDIRECT, INCIDENTAL, SPECIAL, EXEMPLARY, OR CONSEQUENTIAL
 * DAMAGES (INCLUDING, BUT NOT LIMITED TO, PROCUREMENT OF
 * SUBSTITUTE GOODS OR SERVICES; LOSS OF USE, DATA, OR PROFITS; OR
 * BUSINESS INTERRUPTION) HOWEVER CAUSED AND ON ANY THEORY OF
 * LIABILITY, WHETHER IN CONTRACT, STRICT LIABILITY, OR TORT
 * (INCLUDING NEGLIGENCE OR OTHERWISE) ARISING IN ANY WAY OUT OF
 * THE USE OF THIS SOFTWARE, EVEN IF ADVISED OF THE POSSIBILITY OF
 * SUCH DAMAGE.
 */
#include "alter.h"
#include "schema.h"
#include "user.h"
#include "space.h"
#include "index.h"
#include "fkey.h"
#include "func.h"
#include "coll_id_cache.h"
#include "coll_id_def.h"
#include "txn.h"
#include "tuple.h"
#include "fiber.h" /* for gc_pool */
#include "scoped_guard.h"
#include "third_party/base64.h"
#include <new> /* for placement new */
#include <stdio.h> /* snprintf() */
#include <ctype.h>
#include "replication.h" /* for replica_set_id() */
#include "session.h" /* to fetch the current user. */
#include "vclock.h" /* VCLOCK_MAX */
#include "xrow.h"
#include "iproto_constants.h"
#include "identifier.h"
#include "version.h"
#include "sequence.h"
#include "sql.h"

/**
 * chap-sha1 of empty string, i.e.
 * base64_encode(sha1(sha1(""), 0)
 */
#define CHAP_SHA1_EMPTY_PASSWORD "vhvewKp0tNyweZQ+cFKAlsyphfg="

/* {{{ Auxiliary functions and methods. */

static void
access_check_ddl(const char *name, uint32_t object_id, uint32_t owner_uid,
		 enum schema_object_type type, enum priv_type priv_type,
		 bool is_17_compat_mode)
{
	struct credentials *cr = effective_user();
	user_access_t has_access = cr->universal_access;
	/*
	 * XXX: pre 1.7.7 there was no specific 'CREATE' or
	 * 'ALTER' ACL, instead, read and write access on universe
	 * was used to allow create/alter.
	 * For backward compatibility, if a user has read and write
	 * access on the universe, grant it CREATE access
	 * automatically.
	 * The legacy fix does not affect sequences since they
	 * were added in 1.7.7 only.
	 */
	if (is_17_compat_mode && has_access & PRIV_R && has_access & PRIV_W)
		has_access |= PRIV_C | PRIV_A;

	user_access_t access = ((PRIV_U | (user_access_t) priv_type) &
				~has_access);
	bool is_owner = owner_uid == cr->uid || cr->uid == ADMIN;
	if (access == 0)
		return; /* Access granted. */
	/* Check for specific entity access. */
	struct access *object = entity_access_get(type);
	if (object) {
		access &= ~object[cr->auth_token].effective;
	}
	/*
	 * Only the owner of the object or someone who has
	 * specific DDL privilege on the object can execute
	 * DDL. If a user has no USAGE access and is owner,
	 * deny access as well.
	 * If a user wants to CREATE an object, they're of course
	 * the owner of the object, but this should be ignored --
	 * CREATE privilege is required.
	 */
	if (access == 0 || (is_owner && !(access & (PRIV_U | PRIV_C))))
		return; /* Access granted. */
	/*
	 * USAGE can be granted only globally.
	 */
	if (!(access & PRIV_U)) {
		/* Check for privileges on a single object. */
		struct access *object = access_find(type, object_id);
		if (object != NULL)
			access &= ~object[cr->auth_token].effective;
		if (access == 0)
			return; /* Access granted. */
	}
	/* Create a meaningful error message. */
	struct user *user = user_find_xc(cr->uid);
	const char *object_name;
	const char *pname;
	if (access & PRIV_U) {
		object_name = schema_object_name(SC_UNIVERSE);
		pname = priv_name(PRIV_U);
		name = "";
	} else {
		object_name = schema_object_name(type);
		pname = priv_name(access);
	}
	tnt_raise(AccessDeniedError, pname, object_name, name,
		  user->def->name);
}

/**
 * Throw an exception if the given index definition
 * is incompatible with a sequence.
 */
static void
index_def_check_sequence(struct index_def *index_def, const char *space_name)
{
	enum field_type type = index_def->key_def->parts[0].type;
	if (type != FIELD_TYPE_UNSIGNED && type != FIELD_TYPE_INTEGER) {
		tnt_raise(ClientError, ER_MODIFY_INDEX, index_def->name,
			  space_name, "sequence cannot be used with "
			  "a non-integer key");
	}
}

/**
 * Support function for index_def_new_from_tuple(..)
 * Checks tuple (of _index space) and throws a nice error if it is invalid
 * Checks only types of fields and their count!
 */
static void
index_def_check_tuple(const struct tuple *tuple)
{
	const mp_type common_template[] =
		{MP_UINT, MP_UINT, MP_STR, MP_STR, MP_MAP, MP_ARRAY};
	const char *data = tuple_data(tuple);
	uint32_t field_count = mp_decode_array(&data);
	const char *field_start = data;
	if (field_count != 6)
		goto err;
	for (size_t i = 0; i < lengthof(common_template); i++) {
		enum mp_type type = mp_typeof(*data);
		if (type != common_template[i])
			goto err;
		mp_next(&data);
	}
	return;

err:
	char got[DIAG_ERRMSG_MAX];
	char *p = got, *e = got + sizeof(got);
	data = field_start;
	for (uint32_t i = 0; i < field_count && p < e; i++) {
		enum mp_type type = mp_typeof(*data);
		mp_next(&data);
		p += snprintf(p, e - p, i ? ", %s" : "%s", mp_type_strs[type]);
	}
	tnt_raise(ClientError, ER_WRONG_INDEX_RECORD, got,
		  "space id (unsigned), index id (unsigned), name (string), "\
		  "type (string), options (map), parts (array)");
}

/**
 * Fill index_opts structure from opts field in tuple of space _index
 * Throw an error is unrecognized option.
 */
static void
index_opts_decode(struct index_opts *opts, const char *map,
		  struct region *region)
{
	index_opts_create(opts);
	if (opts_decode(opts, index_opts_reg, &map, ER_WRONG_INDEX_OPTIONS,
			BOX_INDEX_FIELD_OPTS, region) != 0)
		diag_raise();
	if (opts->distance == rtree_index_distance_type_MAX) {
		tnt_raise(ClientError, ER_WRONG_INDEX_OPTIONS,
			  BOX_INDEX_FIELD_OPTS, "distance must be either "\
			  "'euclid' or 'manhattan'");
	}
	if (opts->sql != NULL) {
		char *sql = strdup(opts->sql);
		if (sql == NULL) {
			opts->sql = NULL;
			tnt_raise(OutOfMemory, strlen(opts->sql) + 1, "strdup",
				  "sql");
		}
		opts->sql = sql;
	}
	if (opts->range_size <= 0) {
		tnt_raise(ClientError, ER_WRONG_INDEX_OPTIONS,
			  BOX_INDEX_FIELD_OPTS,
			  "range_size must be greater than 0");
	}
	if (opts->page_size <= 0 || opts->page_size > opts->range_size) {
		tnt_raise(ClientError, ER_WRONG_INDEX_OPTIONS,
			  BOX_INDEX_FIELD_OPTS,
			  "page_size must be greater than 0 and "
			  "less than or equal to range_size");
	}
	if (opts->run_count_per_level <= 0) {
		tnt_raise(ClientError, ER_WRONG_INDEX_OPTIONS,
			  BOX_INDEX_FIELD_OPTS,
			  "run_count_per_level must be greater than 0");
	}
	if (opts->run_size_ratio <= 1) {
		tnt_raise(ClientError, ER_WRONG_INDEX_OPTIONS,
			  BOX_INDEX_FIELD_OPTS,
			  "run_size_ratio must be greater than 1");
	}
	if (opts->bloom_fpr <= 0 || opts->bloom_fpr > 1) {
		tnt_raise(ClientError, ER_WRONG_INDEX_OPTIONS,
			  BOX_INDEX_FIELD_OPTS,
			  "bloom_fpr must be greater than 0 and "
			  "less than or equal to 1");
	}
}

/**
 * Create a index_def object from a record in _index
 * system space.
 *
 * Check that:
 * - index id is within range
 * - index type is supported
 * - part count > 0
 * - there are parts for the specified part count
 * - types of parts in the parts array are known to the system
 * - fieldno of each part in the parts array is within limits
 */
static struct index_def *
index_def_new_from_tuple(struct tuple *tuple, struct space *space)
{
	index_def_check_tuple(tuple);

	struct index_opts opts;
	uint32_t id = tuple_field_u32_xc(tuple, BOX_INDEX_FIELD_SPACE_ID);
	uint32_t index_id = tuple_field_u32_xc(tuple, BOX_INDEX_FIELD_ID);
	enum index_type type =
		STR2ENUM(index_type, tuple_field_cstr_xc(tuple,
							 BOX_INDEX_FIELD_TYPE));
	uint32_t name_len;
	const char *name = tuple_field_str_xc(tuple, BOX_INDEX_FIELD_NAME,
					      &name_len);
	const char *opts_field =
		tuple_field_with_type_xc(tuple, BOX_INDEX_FIELD_OPTS,
					 MP_MAP);
	index_opts_decode(&opts, opts_field, &fiber()->gc);
	const char *parts = tuple_field(tuple, BOX_INDEX_FIELD_PARTS);
	uint32_t part_count = mp_decode_array(&parts);
	if (name_len > BOX_NAME_MAX) {
		tnt_raise(ClientError, ER_MODIFY_INDEX,
			  tt_cstr(name, BOX_INVALID_NAME_MAX),
			  space_name(space), "index name is too long");
	}
	identifier_check_xc(name, name_len);
	struct key_def *key_def = NULL;
	struct key_part_def *part_def = (struct key_part_def *)
			malloc(sizeof(*part_def) * part_count);
	if (part_def == NULL) {
		tnt_raise(OutOfMemory, sizeof(*part_def) * part_count,
			  "malloc", "key_part_def");
	}
	auto key_def_guard = make_scoped_guard([&] {
		free(part_def);
		if (key_def != NULL)
			key_def_delete(key_def);
	});
<<<<<<< HEAD
	if (key_def_decode_parts(part_def, part_count, &parts,
				 space->def->fields,
				 space->def->field_count) != 0)
		diag_raise();
	key_def = key_def_new_with_parts(part_def, part_count);
=======
	if (is_166plus) {
		/* 1.6.6+ */
		if (key_def_decode_parts(part_def, part_count, &parts,
					 space->def->fields,
					 space->def->field_count) != 0)
			diag_raise();
	} else {
		/* 1.6.5- TODO: remove it in newer versions, find all 1.6.5- */
		if (key_def_decode_parts_160(part_def, part_count, &parts,
					     space->def->fields,
					     space->def->field_count) != 0)
			diag_raise();
	}
	key_def = key_def_new(part_def, part_count);
>>>>>>> 4e705085
	if (key_def == NULL)
		diag_raise();
	struct index_def *index_def =
		index_def_new(id, index_id, name, name_len, type,
			      &opts, key_def, space_index_key_def(space, 0));
	if (index_def == NULL)
		diag_raise();
	auto index_def_guard = make_scoped_guard([=] { index_def_delete(index_def); });
	index_def_check_xc(index_def, space_name(space));
	space_check_index_def_xc(space, index_def);
	if (index_def->iid == 0 && space->sequence != NULL)
		index_def_check_sequence(index_def, space_name(space));
	index_def_guard.is_active = false;
	return index_def;
}

/**
 * Fill space opts from the msgpack stream (MP_MAP field in the
 * tuple).
 */
static void
space_opts_decode(struct space_opts *opts, const char *map,
		  struct region *region)
{
	space_opts_create(opts);
	if (opts_decode(opts, space_opts_reg, &map, ER_WRONG_SPACE_OPTIONS,
			BOX_SPACE_FIELD_OPTS, region) != 0)
		diag_raise();
	if (opts->sql != NULL) {
		char *sql = strdup(opts->sql);
		if (sql == NULL) {
			opts->sql = NULL;
			tnt_raise(OutOfMemory, strlen(opts->sql) + 1, "strdup",
				  "sql");
		}
		opts->sql = sql;
	}
}

/**
 * Decode field definition from MessagePack map. Format:
 * {name: <string>, type: <string>}. Type is optional.
 * @param[out] field Field to decode to.
 * @param data MessagePack map to decode.
 * @param space_name Name of a space, from which the field is got.
 *        Used in error messages.
 * @param name_len Length of @a space_name.
 * @param errcode Error code to use for client errors. Either
 *        create or modify space errors.
 * @param fieldno Field number to decode. Used in error messages.
 * @param region Region to allocate field name.
 */
static void
field_def_decode(struct field_def *field, const char **data,
		 const char *space_name, uint32_t name_len,
		 uint32_t errcode, uint32_t fieldno, struct region *region)
{
	if (mp_typeof(**data) != MP_MAP) {
		tnt_raise(ClientError, errcode, tt_cstr(space_name, name_len),
			  tt_sprintf("field %d is not map",
				     fieldno + TUPLE_INDEX_BASE));
	}
	int count = mp_decode_map(data);
	*field = field_def_default;
	bool is_action_missing = true;
	uint32_t action_literal_len = strlen("nullable_action");
	for (int i = 0; i < count; ++i) {
		if (mp_typeof(**data) != MP_STR) {
			tnt_raise(ClientError, errcode,
				  tt_cstr(space_name, name_len),
				  tt_sprintf("field %d format is not map"\
					     " with string keys",
					     fieldno + TUPLE_INDEX_BASE));
		}
		uint32_t key_len;
		const char *key = mp_decode_str(data, &key_len);
		if (opts_parse_key(field, field_def_reg, key, key_len, data,
				   ER_WRONG_SPACE_FORMAT,
				   fieldno + TUPLE_INDEX_BASE, region,
				   true) != 0)
			diag_raise();
		if (is_action_missing &&
		    key_len == action_literal_len &&
		    memcmp(key, "nullable_action", action_literal_len) == 0)
			is_action_missing = false;
	}
	if (is_action_missing) {
		field->nullable_action = field->is_nullable ?
			ON_CONFLICT_ACTION_NONE
			: ON_CONFLICT_ACTION_DEFAULT;
	}
	if (field->name == NULL) {
		tnt_raise(ClientError, errcode, tt_cstr(space_name, name_len),
			  tt_sprintf("field %d name is not specified",
				     fieldno + TUPLE_INDEX_BASE));
	}
	size_t field_name_len = strlen(field->name);
	if (field_name_len > BOX_NAME_MAX) {
		tnt_raise(ClientError, errcode, tt_cstr(space_name, name_len),
			  tt_sprintf("field %d name is too long",
				     fieldno + TUPLE_INDEX_BASE));
	}
	identifier_check_xc(field->name, field_name_len);
	if (field->type == field_type_MAX) {
		tnt_raise(ClientError, errcode, tt_cstr(space_name, name_len),
			  tt_sprintf("field %d has unknown field type",
				     fieldno + TUPLE_INDEX_BASE));
	}
	if (field->nullable_action == on_conflict_action_MAX) {
		tnt_raise(ClientError, errcode, tt_cstr(space_name, name_len),
			  tt_sprintf("field %d has unknown field on conflict "
				     "nullable action",
				     fieldno + TUPLE_INDEX_BASE));
	}
	if (!((field->is_nullable && field->nullable_action ==
	       ON_CONFLICT_ACTION_NONE)
	      || (!field->is_nullable
		  && field->nullable_action != ON_CONFLICT_ACTION_NONE))) {
		tnt_raise(ClientError, errcode, tt_cstr(space_name, name_len),
			  tt_sprintf("field %d has conflicting nullability and "
				     "nullable action properties", fieldno +
				     TUPLE_INDEX_BASE));
	}
	if (field->coll_id != COLL_NONE &&
	    field->type != FIELD_TYPE_STRING &&
	    field->type != FIELD_TYPE_SCALAR &&
	    field->type != FIELD_TYPE_ANY) {
		tnt_raise(ClientError, errcode, tt_cstr(space_name, name_len),
			  tt_sprintf("collation is reasonable only for "
				     "string, scalar and any fields"));
	}

	const char *dv = field->default_value;
	if (dv != NULL) {
		field->default_value_expr = sql_expr_compile(sql_get(), dv,
							     strlen(dv));
		if (field->default_value_expr == NULL)
			diag_raise();
	}
}

/**
 * Decode MessagePack array of fields.
 * @param data MessagePack array of fields.
 * @param[out] out_count Length of a result array.
 * @param space_name Space name to use in error messages.
 * @param errcode Errcode for client errors.
 * @param region Region to allocate result array.
 *
 * @retval Array of fields.
 */
static struct field_def *
space_format_decode(const char *data, uint32_t *out_count,
		    const char *space_name, uint32_t name_len,
		    uint32_t errcode, struct region *region)
{
	/* Type is checked by _space format. */
	assert(mp_typeof(*data) == MP_ARRAY);
	uint32_t count = mp_decode_array(&data);
	*out_count = count;
	if (count == 0)
		return NULL;
	size_t size = count * sizeof(struct field_def);
	struct field_def *region_defs =
		(struct field_def *) region_alloc_xc(region, size);
	/*
	 * Nullify to prevent a case when decoding will fail in
	 * the middle and space_def_destroy_fields() below will
	 * work with garbage pointers.
	 */
	memset(region_defs, 0, size);
	auto fields_guard = make_scoped_guard([=] {
		space_def_destroy_fields(region_defs, count);
	});
	for (uint32_t i = 0; i < count; ++i) {
		field_def_decode(&region_defs[i], &data, space_name, name_len,
				 errcode, i, region);
	}
	fields_guard.is_active = false;
	return region_defs;
}

/**
 * Fill space_def structure from struct tuple.
 */
static struct space_def *
space_def_new_from_tuple(struct tuple *tuple, uint32_t errcode,
			 struct region *region)
{
	uint32_t name_len;
	const char *name =
		tuple_field_str_xc(tuple, BOX_SPACE_FIELD_NAME, &name_len);
	if (name_len > BOX_NAME_MAX)
		tnt_raise(ClientError, errcode,
			  tt_cstr(name, BOX_INVALID_NAME_MAX),
			  "space name is too long");
	identifier_check_xc(name, name_len);
	uint32_t id = tuple_field_u32_xc(tuple, BOX_SPACE_FIELD_ID);
	if (id > BOX_SPACE_MAX) {
		tnt_raise(ClientError, errcode, tt_cstr(name, name_len),
			  "space id is too big");
	}
	if (id == 0) {
		tnt_raise(ClientError, errcode, tt_cstr(name, name_len),
			  "space id 0 is reserved");
	}
	uint32_t uid = tuple_field_u32_xc(tuple, BOX_SPACE_FIELD_UID);
	uint32_t exact_field_count =
		tuple_field_u32_xc(tuple, BOX_SPACE_FIELD_FIELD_COUNT);
	uint32_t engine_name_len;
	const char *engine_name =
		tuple_field_str_xc(tuple, BOX_SPACE_FIELD_ENGINE,
				   &engine_name_len);
	/*
	 * Engines are compiled-in so their names are known in
	 * advance to be shorter than names of other identifiers.
	 */
	if (engine_name_len > ENGINE_NAME_MAX) {
		tnt_raise(ClientError, errcode, tt_cstr(name, name_len),
			  "space engine name is too long");
	}
	identifier_check_xc(engine_name, engine_name_len);
	struct field_def *fields;
	uint32_t field_count;
	/* Check space opts. */
	const char *space_opts =
		tuple_field_with_type_xc(tuple, BOX_SPACE_FIELD_OPTS,
					 MP_MAP);
	/* Check space format */
	const char *format =
		tuple_field_with_type_xc(tuple, BOX_SPACE_FIELD_FORMAT,
					 MP_ARRAY);
	fields = space_format_decode(format, &field_count, name,
				     name_len, errcode, region);
	auto fields_guard = make_scoped_guard([=] {
		space_def_destroy_fields(fields, field_count);
	});
	if (exact_field_count != 0 &&
	    exact_field_count < field_count) {
		tnt_raise(ClientError, errcode, tt_cstr(name, name_len),
			  "exact_field_count must be either 0 or >= "\
			  "formatted field count");
	}
	struct space_opts opts;
	space_opts_decode(&opts, space_opts, region);
	/*
	 * Currently, only predefined replication groups
	 * are supported.
	 */
	if (opts.group_id != GROUP_DEFAULT &&
	    opts.group_id != GROUP_LOCAL) {
		tnt_raise(ClientError, ER_NO_SUCH_GROUP,
			  int2str(opts.group_id));
	}
	if (opts.is_view && opts.sql == NULL)
		tnt_raise(ClientError, ER_VIEW_MISSING_SQL);
	struct space_def *def =
		space_def_new_xc(id, uid, exact_field_count, name, name_len,
				 engine_name, engine_name_len, &opts, fields,
				 field_count);
	if (def->opts.checks != NULL &&
	    sql_checks_resolve_space_def_reference(def->opts.checks,
						   def) != 0) {
		box_error_t *err = box_error_last();
		if (box_error_code(err) != ENOMEM) {
			tnt_raise(ClientError, errcode, def->name,
				  box_error_message(err));
		} else {
			diag_raise();
		}
	}
	auto def_guard = make_scoped_guard([=] { space_def_delete(def); });
	struct engine *engine = engine_find_xc(def->engine_name);
	engine_check_space_def_xc(engine, def);
	def_guard.is_active = false;
	return def;
}

/**
 * Space old and new space triggers (move the original triggers
 * to the new space, or vice versa, restore the original triggers
 * in the old space).
 */
static void
space_swap_triggers(struct space *new_space, struct space *old_space)
{
	rlist_swap(&new_space->before_replace, &old_space->before_replace);
	rlist_swap(&new_space->on_replace, &old_space->on_replace);
	rlist_swap(&new_space->on_stmt_begin, &old_space->on_stmt_begin);
	/** Swap SQL Triggers pointer. */
	struct sql_trigger *new_value = new_space->sql_triggers;
	new_space->sql_triggers = old_space->sql_triggers;
	old_space->sql_triggers = new_value;
}

/** The same as for triggers - swap lists of FK constraints. */
static void
space_swap_fkeys(struct space *new_space, struct space *old_space)
{
	rlist_swap(&new_space->child_fkey, &old_space->child_fkey);
	rlist_swap(&new_space->parent_fkey, &old_space->parent_fkey);
}

/**
 * True if the space has records identified by key 'uid'.
 * Uses 'iid' index.
 */
bool
space_has_data(uint32_t id, uint32_t iid, uint32_t uid)
{
	struct space *space = space_by_id(id);
	if (space == NULL)
		return false;

	if (space_index(space, iid) == NULL)
		return false;

	struct index *index = index_find_system_xc(space, iid);
	char key[6];
	assert(mp_sizeof_uint(BOX_SYSTEM_ID_MIN) <= sizeof(key));
	mp_encode_uint(key, uid);
	struct iterator *it = index_create_iterator_xc(index, ITER_EQ, key, 1);
	IteratorGuard iter_guard(it);
	if (iterator_next_xc(it) != NULL)
		return true;
	return false;
}

/* }}} */

/* {{{ struct alter_space - the body of a full blown alter */
struct alter_space;

class AlterSpaceOp {
public:
	AlterSpaceOp(struct alter_space *alter);

	/** Link in alter_space::ops. */
	struct rlist link;
	/**
	 * Called before creating the new space. Used to update
	 * the space definition and/or key list that will be used
	 * for creating the new space. Must not yield or fail.
	 */
	virtual void alter_def(struct alter_space * /* alter */) {}
	/**
	 * Called after creating a new space. Used for performing
	 * long-lasting operations, such as index rebuild or format
	 * check. May yield. May throw an exception. Must not modify
	 * the old space.
	 */
	virtual void prepare(struct alter_space * /* alter */) {}
	/**
	 * Called after all registered operations have completed
	 * the preparation phase. Used to propagate the old space
	 * state to the new space (e.g. move unchanged indexes).
	 * Must not yield or fail.
	 */
	virtual void alter(struct alter_space * /* alter */) {}
	/**
	 * Called after the change has been successfully written
	 * to WAL. Must not fail.
	 */
	virtual void commit(struct alter_space * /* alter */,
			    int64_t /* signature */) {}
	/**
	 * Called in case a WAL error occurred. It is supposed to undo
	 * the effect of AlterSpaceOp::prepare and AlterSpaceOp::alter.
	 * Must not fail.
	 */
	virtual void rollback(struct alter_space * /* alter */) {}

	virtual ~AlterSpaceOp() {}

	void *operator new(size_t size)
	{
		return region_aligned_calloc_xc(&fiber()->gc, size,
						alignof(uint64_t));
	}
	void operator delete(void * /* ptr */) {}
};

/**
 * A trigger installed on transaction commit/rollback events of
 * the transaction which initiated the alter.
 */
static struct trigger *
txn_alter_trigger_new(trigger_f run, void *data)
{
	struct trigger *trigger = (struct trigger *)
		region_calloc_object_xc(&fiber()->gc, struct trigger);
	trigger->run = run;
	trigger->data = data;
	trigger->destroy = NULL;
	return trigger;
}

struct alter_space {
	/** List of alter operations */
	struct rlist ops;
	/** Definition of the new space - space_def. */
	struct space_def *space_def;
	/** Definition of the new space - keys. */
	struct rlist key_list;
	/** Old space. */
	struct space *old_space;
	/** New space. */
	struct space *new_space;
	/**
	 * Assigned to the new primary key definition if we're
	 * rebuilding the primary key, i.e. changing its key parts
	 * substantially.
	 */
	struct key_def *pk_def;
	/**
	 * Min field count of a new space. It is calculated before
	 * the new space is created and used to update optionality
	 * of key_defs and key_parts.
	 */
	uint32_t new_min_field_count;
};

static struct alter_space *
alter_space_new(struct space *old_space)
{
	struct alter_space *alter =
		region_calloc_object_xc(&fiber()->gc, struct alter_space);
	rlist_create(&alter->ops);
	alter->old_space = old_space;
	alter->space_def = space_def_dup_xc(alter->old_space->def);
	if (old_space->format != NULL)
		alter->new_min_field_count = old_space->format->min_field_count;
	else
		alter->new_min_field_count = 0;
	return alter;
}

/** Destroy alter. */
static void
alter_space_delete(struct alter_space *alter)
{
	/* Destroy the ops. */
	while (! rlist_empty(&alter->ops)) {
		AlterSpaceOp *op = rlist_shift_entry(&alter->ops,
						     AlterSpaceOp, link);
		delete op;
	}
	/* Delete the new space, if any. */
	if (alter->new_space)
		space_delete(alter->new_space);
	space_def_delete(alter->space_def);
}

AlterSpaceOp::AlterSpaceOp(struct alter_space *alter)
{
	/* Add to the tail: operations must be processed in order. */
	rlist_add_tail_entry(&alter->ops, this, link);
}

/**
 * Commit the alter.
 *
 * Move all unchanged indexes from the old space to the new space.
 * Set the newly built indexes in the new space, or free memory
 * of the dropped indexes.
 * Replace the old space with a new one in the space cache.
 */
static void
alter_space_commit(struct trigger *trigger, void *event)
{
	struct txn *txn = (struct txn *) event;
	struct alter_space *alter = (struct alter_space *) trigger->data;
	/*
	 * Commit alter ops, this will move the changed
	 * indexes into their new places.
	 */
	class AlterSpaceOp *op;
	rlist_foreach_entry(op, &alter->ops, link) {
		op->commit(alter, txn->signature);
	}

	trigger_run_xc(&on_alter_space, alter->new_space);

	alter->new_space = NULL; /* for alter_space_delete(). */
	/*
	 * Delete the old version of the space, we are not
	 * going to use it.
	 */
	space_delete(alter->old_space);
	alter_space_delete(alter);
}

/**
 * Rollback all effects of space alter. This is
 * a transaction trigger, and it fires most likely
 * upon a failed write to the WAL.
 *
 * Keep in mind that we may end up here in case of
 * alter_space_commit() failure (unlikely)
 */
static void
alter_space_rollback(struct trigger *trigger, void * /* event */)
{
	struct alter_space *alter = (struct alter_space *) trigger->data;
	/* Rollback alter ops */
	class AlterSpaceOp *op;
	rlist_foreach_entry(op, &alter->ops, link) {
		op->rollback(alter);
	}
	/* Rebuild index maps once for all indexes. */
	space_fill_index_map(alter->old_space);
	space_fill_index_map(alter->new_space);
	/*
	 * Don't forget about space triggers and foreign keys.
	 */
	space_swap_triggers(alter->new_space, alter->old_space);
	space_swap_fkeys(alter->new_space, alter->old_space);
	struct space *new_space = space_cache_replace(alter->old_space);
	assert(new_space == alter->new_space);
	(void) new_space;
	alter_space_delete(alter);
}

/**
 * alter_space_do() - do all the work necessary to
 * create a new space.
 *
 * If something may fail during alter, it must be done here,
 * before a record is written to the Write Ahead Log.  Only
 * trivial and infallible actions are left to the commit phase
 * of the alter.
 *
 * The implementation of this function follows "Template Method"
 * pattern, providing a skeleton of the alter, while all the
 * details are encapsulated in AlterSpaceOp methods.
 *
 * These are the major steps of alter defining the structure of
 * the algorithm and performed regardless of what is altered:
 *
 * - a copy of the definition of the old space is created
 * - the definition of the old space is altered, to get
 *   definition of a new space
 * - an instance of the new space is created, according to the new
 *   definition; the space is so far empty
 * - data structures of the new space are built; sometimes, it
 *   doesn't need to happen, e.g. when alter only changes the name
 *   of a space or an index, or other accidental property.
 *   If any data structure needs to be built, e.g. a new index,
 *   only this index is built, not the entire space with all its
 *   indexes.
 * - at commit, the new space is coalesced with the old one.
 *   On rollback, the new space is deleted.
 */
static void
alter_space_do(struct txn *txn, struct alter_space *alter)
{
	/*
	 * Prepare triggers while we may fail. Note, we don't have to
	 * free them in case of failure, because they are allocated on
	 * the region.
	 */
	struct trigger *on_commit, *on_rollback;
	on_commit = txn_alter_trigger_new(alter_space_commit, alter);
	on_rollback = txn_alter_trigger_new(alter_space_rollback, alter);

	/* Create a definition of the new space. */
	space_dump_def(alter->old_space, &alter->key_list);
	class AlterSpaceOp *op;
	/*
	 * Alter the definition of the old space, so that
	 * a new space can be created with a new definition.
	 */
	rlist_foreach_entry(op, &alter->ops, link)
		op->alter_def(alter);
	/*
	 * Create a new (empty) space for the new definition.
	 * Sic: the triggers are not moved over yet.
	 */
	alter->new_space = space_new_xc(alter->space_def, &alter->key_list);
	/*
	 * Copy the replace function, the new space is at the same recovery
	 * phase as the old one. This hack is especially necessary for
	 * system spaces, which may be altered in some row in the
	 * snapshot/xlog, but needs to continue staying "fully
	 * built".
	 */
	space_prepare_alter_xc(alter->old_space, alter->new_space);

	alter->new_space->sequence = alter->old_space->sequence;
	memcpy(alter->new_space->access, alter->old_space->access,
	       sizeof(alter->old_space->access));

	/*
	 * Build new indexes, check if tuples conform to
	 * the new space format.
	 */
	rlist_foreach_entry(op, &alter->ops, link)
		op->prepare(alter);

	/*
	 * This function must not throw exceptions or yield after
	 * this point.
	 */

	/* Move old indexes, update space format. */
	rlist_foreach_entry(op, &alter->ops, link)
		op->alter(alter);

	/* Rebuild index maps once for all indexes. */
	space_fill_index_map(alter->old_space);
	space_fill_index_map(alter->new_space);
	/*
	 * Don't forget about space triggers and foreign keys.
	 */
	space_swap_triggers(alter->new_space, alter->old_space);
	space_swap_fkeys(alter->new_space, alter->old_space);
	/*
	 * The new space is ready. Time to update the space
	 * cache with it.
	 */
	struct space *old_space = space_cache_replace(alter->new_space);
	(void) old_space;
	assert(old_space == alter->old_space);

	/*
	 * Install transaction commit/rollback triggers to either
	 * finish or rollback the DDL depending on the results of
	 * writing to WAL.
	 */
	txn_on_commit(txn, on_commit);
	txn_on_rollback(txn, on_rollback);
}

/* }}}  */

/* {{{ AlterSpaceOp descendants - alter operations, such as Add/Drop index */

/**
 * This operation does not modify the space, it just checks that
 * tuples stored in it conform to the new format.
 */
class CheckSpaceFormat: public AlterSpaceOp
{
public:
	CheckSpaceFormat(struct alter_space *alter)
		:AlterSpaceOp(alter) {}
	virtual void prepare(struct alter_space *alter);
};

void
CheckSpaceFormat::prepare(struct alter_space *alter)
{
	struct space *new_space = alter->new_space;
	struct space *old_space = alter->old_space;
	struct tuple_format *new_format = new_space->format;
	struct tuple_format *old_format = old_space->format;
	if (old_format != NULL) {
		assert(new_format != NULL);
		if (!tuple_format1_can_store_format2_tuples(new_format,
							    old_format))
		    space_check_format_xc(old_space, new_format);
	}
}

/** Change non-essential properties of a space. */
class ModifySpace: public AlterSpaceOp
{
public:
	ModifySpace(struct alter_space *alter, struct space_def *def)
		:AlterSpaceOp(alter), new_def(def), new_dict(NULL) {}
	/* New space definition. */
	struct space_def *new_def;
	/**
	 * Newely created field dictionary. When new space_def is
	 * created, it allocates new dictionary. Alter moves new
	 * names into an old dictionary and deletes new one.
	 */
	struct tuple_dictionary *new_dict;
	virtual void alter_def(struct alter_space *alter);
	virtual void alter(struct alter_space *alter);
	virtual void rollback(struct alter_space *alter);
	virtual ~ModifySpace();
};

/** Amend the definition of the new space. */
void
ModifySpace::alter_def(struct alter_space *alter)
{
	/*
	 * Use the old dictionary for the new space, because
	 * it is already referenced by existing tuple formats.
	 * We will update it in place in ModifySpace::alter.
	 */
	new_dict = new_def->dict;
	new_def->dict = alter->old_space->def->dict;
	tuple_dictionary_ref(new_def->dict);
	new_def->view_ref_count = alter->old_space->def->view_ref_count;

	space_def_delete(alter->space_def);
	alter->space_def = new_def;
	/* Now alter owns the def. */
	new_def = NULL;
}

void
ModifySpace::alter(struct alter_space *alter)
{
	/*
	 * Move new names into an old dictionary, which already is
	 * referenced by existing tuple formats. New dictionary
	 * object is deleted later, in destructor.
	 */
	tuple_dictionary_swap(alter->new_space->def->dict, new_dict);
}

void
ModifySpace::rollback(struct alter_space *alter)
{
	tuple_dictionary_swap(alter->new_space->def->dict, new_dict);
}

ModifySpace::~ModifySpace()
{
	if (new_dict != NULL)
		tuple_dictionary_unref(new_dict);
	if (new_def != NULL)
		space_def_delete(new_def);
}

/** DropIndex - remove an index from space. */

class DropIndex: public AlterSpaceOp
{
public:
	DropIndex(struct alter_space *alter, struct index_def *def_arg)
		:AlterSpaceOp(alter), old_index_def(def_arg) {}
	/** A reference to the definition of the dropped index. */
	struct index_def *old_index_def;
	virtual void alter_def(struct alter_space *alter);
	virtual void prepare(struct alter_space *alter);
	virtual void commit(struct alter_space *alter, int64_t lsn);
};

/*
 * Alter the definition of the new space and remove
 * the new index from it.
 */
void
DropIndex::alter_def(struct alter_space * /* alter */)
{
	rlist_del_entry(old_index_def, link);
}

/* Do the drop. */
void
DropIndex::prepare(struct alter_space *alter)
{
	if (old_index_def->iid == 0)
		space_drop_primary_key(alter->new_space);
}

void
DropIndex::commit(struct alter_space *alter, int64_t signature)
{
	struct index *index = space_index(alter->old_space,
					  old_index_def->iid);
	assert(index != NULL);
	index_commit_drop(index, signature);
}

/**
 * A no-op to preserve the old index data in the new space.
 * Added to the alter specification when the index at hand
 * is not affected by alter in any way.
 */
class MoveIndex: public AlterSpaceOp
{
public:
	MoveIndex(struct alter_space *alter, uint32_t iid_arg)
		:AlterSpaceOp(alter), iid(iid_arg) {}
	/** id of the index on the move. */
	uint32_t iid;
	virtual void alter(struct alter_space *alter);
	virtual void rollback(struct alter_space *alter);
};

void
MoveIndex::alter(struct alter_space *alter)
{
	space_swap_index(alter->old_space, alter->new_space, iid, iid);
}

void
MoveIndex::rollback(struct alter_space *alter)
{
	space_swap_index(alter->old_space, alter->new_space, iid, iid);
}

/**
 * Change non-essential properties of an index, i.e.
 * properties not involving index data or layout on disk.
 */
class ModifyIndex: public AlterSpaceOp
{
public:
	ModifyIndex(struct alter_space *alter,
		    struct index_def *new_index_def_arg,
		    struct index_def *old_index_def_arg)
		: AlterSpaceOp(alter),new_index_def(new_index_def_arg),
		  old_index_def(old_index_def_arg) {
	        if (new_index_def->iid == 0 &&
	            key_part_cmp(new_index_def->key_def->parts,
	                         new_index_def->key_def->part_count,
	                         old_index_def->key_def->parts,
	                         old_index_def->key_def->part_count) != 0) {
	                /*
	                 * Primary parts have been changed -
	                 * update secondary indexes.
	                 */
	                alter->pk_def = new_index_def->key_def;
	        }
	}
	struct index_def *new_index_def;
	struct index_def *old_index_def;
	virtual void alter_def(struct alter_space *alter);
	virtual void alter(struct alter_space *alter);
	virtual void commit(struct alter_space *alter, int64_t lsn);
	virtual void rollback(struct alter_space *alter);
	virtual ~ModifyIndex();
};

/** Update the definition of the new space */
void
ModifyIndex::alter_def(struct alter_space *alter)
{
	rlist_del_entry(old_index_def, link);
	index_def_list_add(&alter->key_list, new_index_def);
}

void
ModifyIndex::alter(struct alter_space *alter)
{
	assert(old_index_def->iid == new_index_def->iid);
	/*
	 * Move the old index to the new space to preserve the
	 * original data, but use the new definition.
	 */
	space_swap_index(alter->old_space, alter->new_space,
			 old_index_def->iid, new_index_def->iid);
	struct index *old_index = space_index(alter->old_space,
					      old_index_def->iid);
	assert(old_index != NULL);
	struct index *new_index = space_index(alter->new_space,
					      new_index_def->iid);
	assert(new_index != NULL);
	SWAP(old_index->def, new_index->def);
	index_update_def(new_index);
}

void
ModifyIndex::commit(struct alter_space *alter, int64_t signature)
{
	struct index *new_index = space_index(alter->new_space,
					      new_index_def->iid);
	assert(new_index != NULL);
	index_commit_modify(new_index, signature);
}

void
ModifyIndex::rollback(struct alter_space *alter)
{
	assert(old_index_def->iid == new_index_def->iid);
	/*
	 * Restore indexes.
	 */
	space_swap_index(alter->old_space, alter->new_space,
			 old_index_def->iid, new_index_def->iid);
	struct index *old_index = space_index(alter->old_space,
					      old_index_def->iid);
	assert(old_index != NULL);
	struct index *new_index = space_index(alter->new_space,
					      new_index_def->iid);
	assert(new_index != NULL);
	SWAP(old_index->def, new_index->def);
	index_update_def(old_index);
}

ModifyIndex::~ModifyIndex()
{
	index_def_delete(new_index_def);
}

/** CreateIndex - add a new index to the space. */
class CreateIndex: public AlterSpaceOp
{
public:
	CreateIndex(struct alter_space *alter)
		:AlterSpaceOp(alter), new_index(NULL), new_index_def(NULL)
	{}
	/** New index. */
	struct index *new_index;
	/** New index index_def. */
	struct index_def *new_index_def;
	virtual void alter_def(struct alter_space *alter);
	virtual void prepare(struct alter_space *alter);
	virtual void commit(struct alter_space *alter, int64_t lsn);
	virtual ~CreateIndex();
};

/** Add definition of the new key to the new space def. */
void
CreateIndex::alter_def(struct alter_space *alter)
{
	index_def_list_add(&alter->key_list, new_index_def);
}

/**
 * Optionally build the new index.
 *
 * During recovery the space is often not fully constructed yet
 * anyway, so there is no need to fully populate index with data,
 * it is done at the end of recovery.
 *
 * Note, that system spaces are exception to this, since
 * they are fully enabled at all times.
 */
void
CreateIndex::prepare(struct alter_space *alter)
{
	/* Get the new index and build it.  */
	new_index = space_index(alter->new_space, new_index_def->iid);
	assert(new_index != NULL);

	if (new_index_def->iid == 0) {
		/*
		 * Adding a primary key: bring the space
		 * up to speed with the current recovery
		 * state. During snapshot recovery it
		 * means preparing the primary key for
		 * build (beginBuild()). During xlog
		 * recovery, it means building the primary
		 * key. After recovery, it means building
		 * all keys.
		 */
		space_add_primary_key_xc(alter->new_space);
		return;
	}
	space_build_index_xc(alter->old_space, new_index,
			     alter->new_space->format);
}

void
CreateIndex::commit(struct alter_space *alter, int64_t signature)
{
	(void) alter;
	assert(new_index != NULL);
	index_commit_create(new_index, signature);
	new_index = NULL;
}

CreateIndex::~CreateIndex()
{
	if (new_index != NULL)
		index_abort_create(new_index);
	if (new_index_def != NULL)
		index_def_delete(new_index_def);
}

/**
 * RebuildIndex - drop the old index data and rebuild index
 * from by reading the primary key. Used when key_def of
 * an index is changed.
 */
class RebuildIndex: public AlterSpaceOp
{
public:
	RebuildIndex(struct alter_space *alter,
		     struct index_def *new_index_def_arg,
		     struct index_def *old_index_def_arg)
		:AlterSpaceOp(alter), new_index(NULL),
		new_index_def(new_index_def_arg),
		old_index_def(old_index_def_arg)
	{
		/* We may want to rebuild secondary keys as well. */
		if (new_index_def->iid == 0)
			alter->pk_def = new_index_def->key_def;
	}
	/** New index. */
	struct index *new_index;
	/** New index index_def. */
	struct index_def *new_index_def;
	/** Old index index_def. */
	struct index_def *old_index_def;
	virtual void alter_def(struct alter_space *alter);
	virtual void prepare(struct alter_space *alter);
	virtual void commit(struct alter_space *alter, int64_t signature);
	virtual ~RebuildIndex();
};

/** Add definition of the new key to the new space def. */
void
RebuildIndex::alter_def(struct alter_space *alter)
{
	rlist_del_entry(old_index_def, link);
	index_def_list_add(&alter->key_list, new_index_def);
}

void
RebuildIndex::prepare(struct alter_space *alter)
{
	/* Get the new index and build it.  */
	new_index = space_index(alter->new_space, new_index_def->iid);
	assert(new_index != NULL);
	space_build_index_xc(alter->old_space, new_index,
			     alter->new_space->format);
}

void
RebuildIndex::commit(struct alter_space *alter, int64_t signature)
{
	struct index *old_index = space_index(alter->old_space,
					      old_index_def->iid);
	assert(old_index != NULL);
	index_commit_drop(old_index, signature);
	assert(new_index != NULL);
	index_commit_create(new_index, signature);
	new_index = NULL;
}

RebuildIndex::~RebuildIndex()
{
	if (new_index != NULL)
		index_abort_create(new_index);
	if (new_index_def != NULL)
		index_def_delete(new_index_def);
}

/** TruncateIndex - truncate an index. */
class TruncateIndex: public AlterSpaceOp
{
public:
	TruncateIndex(struct alter_space *alter, uint32_t iid)
		: AlterSpaceOp(alter), iid(iid) {}
	/** id of the index to truncate. */
	uint32_t iid;
	virtual void prepare(struct alter_space *alter);
	virtual void commit(struct alter_space *alter, int64_t signature);
};

void
TruncateIndex::prepare(struct alter_space *alter)
{
	if (iid == 0) {
		/*
		 * Notify the engine that the primary index
		 * was truncated.
		 */
		space_drop_primary_key(alter->new_space);
		space_add_primary_key_xc(alter->new_space);
		return;
	}

	/*
	 * Although the new index is empty, we still need to call
	 * space_build_index() to let the engine know that the
	 * index was recreated. For example, Vinyl uses this
	 * callback to load indexes during local recovery.
	 */
	struct index *new_index = space_index(alter->new_space, iid);
	assert(new_index != NULL);
	space_build_index_xc(alter->new_space, new_index,
			     alter->new_space->format);
}

void
TruncateIndex::commit(struct alter_space *alter, int64_t signature)
{
	struct index *old_index = space_index(alter->old_space, iid);
	struct index *new_index = space_index(alter->new_space, iid);

	index_commit_drop(old_index, signature);
	index_commit_create(new_index, signature);
}

/**
 * UpdateSchemaVersion - increment schema_version. Used on
 * in alter_space_do(), i.e. when creating or dropping
 * an index, altering a space.
 */
class UpdateSchemaVersion: public AlterSpaceOp
{
public:
	UpdateSchemaVersion(struct alter_space * alter)
		:AlterSpaceOp(alter) {}
	virtual void alter(struct alter_space *alter);
};

void
UpdateSchemaVersion::alter(struct alter_space *alter)
{
    (void)alter;
    ++schema_version;
}

/* }}} */

/**
 * Delete the space. It is already removed from the space cache.
 */
static void
on_drop_space_commit(struct trigger *trigger, void *event)
{
	(void) event;
	struct space *space = (struct space *)trigger->data;
	trigger_run_xc(&on_alter_space, space);
	space_delete(space);
}

/**
 * Return the original space back into the cache. The effect
 * of all other events happened after the space was removed were
 * reverted by the cascading rollback.
 */
static void
on_drop_space_rollback(struct trigger *trigger, void *event)
{
	(void) event;
	struct space *space = (struct space *)trigger->data;
	space_cache_replace(space);
}

/**
 * Run the triggers registered on commit of a change in _space.
 */
static void
on_create_space_commit(struct trigger *trigger, void *event)
{
	(void) event;
	struct space *space = (struct space *)trigger->data;
	trigger_run_xc(&on_alter_space, space);
}

/**
 * A trigger invoked on commit/rollback of DROP/ADD space.
 * The trigger removes the space from the space cache.
 *
 * By the time the space is removed, it should be empty: we
 * rely on cascading rollback.
 */
static void
on_create_space_rollback(struct trigger *trigger, void *event)
{
	(void) event;
	struct space *space = (struct space *)trigger->data;
	struct space *cached = space_cache_delete(space_id(space));
	(void) cached;
	assert(cached == space);
	space_delete(space);
}

/**
 * Create MoveIndex operation for a range of indexes in a space
 * for range [begin, end)
 */
void
alter_space_move_indexes(struct alter_space *alter, uint32_t begin,
			 uint32_t end)
{
	struct space *old_space = alter->old_space;
	bool is_min_field_count_changed;
	if (old_space->format != NULL) {
		is_min_field_count_changed =
			old_space->format->min_field_count !=
			alter->new_min_field_count;
	} else {
		is_min_field_count_changed = false;
	}
	for (uint32_t index_id = begin; index_id < end; ++index_id) {
		struct index *old_index = space_index(old_space, index_id);
		if (old_index == NULL)
			continue;
		struct index_def *old_def = old_index->def;
		struct index_def *new_def;
		uint32_t min_field_count = alter->new_min_field_count;
		if (alter->pk_def == NULL || !index_depends_on_pk(old_index)) {
			if (is_min_field_count_changed) {
				new_def = index_def_dup(old_def);
				index_def_update_optionality(new_def,
							     min_field_count);
				(void) new ModifyIndex(alter, new_def, old_def);
			} else {
				(void) new MoveIndex(alter, old_def->iid);
			}
			continue;
		}
		/*
		 * Rebuild secondary indexes that depend on the
		 * primary key since primary key parts have changed.
		 */
		new_def = index_def_new(old_def->space_id, old_def->iid,
					old_def->name, strlen(old_def->name),
					old_def->type, &old_def->opts,
					old_def->key_def, alter->pk_def);
		index_def_update_optionality(new_def, min_field_count);
		auto guard = make_scoped_guard([=] { index_def_delete(new_def); });
		if (!index_def_change_requires_rebuild(old_index, new_def))
			(void) new ModifyIndex(alter, new_def, old_def);
		else
			(void) new RebuildIndex(alter, new_def, old_def);
		guard.is_active = false;
	}
}

/**
 * Walk through all spaces from 'FROM' clause of given select,
 * and update their view reference counters.
 *
 * @param select Tables from this select to be updated.
 * @param update_value +1 on view creation, -1 on drop.
 * @param suppress_error If true, silently skip nonexistent
 *                       spaces from 'FROM' clause.
 * @param[out] not_found_space Name of a disappeared space.
 * @retval 0 on success, -1 if suppress_error is false and space
 *         from 'FROM' clause doesn't exist.
 */
static int
update_view_references(struct Select *select, int update_value,
		       bool suppress_error, const char **not_found_space)
{
	assert(update_value == 1 || update_value == -1);
	sql_select_expand_from_tables(select);
	int from_tables_count = sql_select_from_table_count(select);
	for (int i = 0; i < from_tables_count; ++i) {
		const char *space_name = sql_select_from_table_name(select, i);
		if (space_name == NULL)
			continue;
		uint32_t space_id;
		if (schema_find_id(BOX_SPACE_ID, 2, space_name,
				   strlen(space_name), &space_id) != 0)
			return -1;
		if (space_id == BOX_ID_NIL) {
			if (! suppress_error) {
				assert(not_found_space != NULL);
				*not_found_space = space_name;
				return -1;
			}
			continue;
		}
		struct space *space = space_by_id(space_id);
		assert(space->def->view_ref_count > 0 || update_value > 0);
		space->def->view_ref_count += update_value;
	}
	return 0;
}

/**
 * Trigger which is fired to commit creation of new SQL view.
 * Its purpose is to release memory of SELECT.
 */
static void
on_create_view_commit(struct trigger *trigger, void *event)
{
	(void) event;
	struct Select *select = (struct Select *)trigger->data;
	sql_select_delete(sql_get(), select);
}

/**
 * Trigger which is fired to rollback creation of new SQL view.
 * Decrements view reference counters of dependent spaces and
 * releases memory for SELECT.
 */
static void
on_create_view_rollback(struct trigger *trigger, void *event)
{
	(void) event;
	struct Select *select = (struct Select *)trigger->data;
	update_view_references(select, -1, true, NULL);
	sql_select_delete(sql_get(), select);
}

/**
 * Trigger which is fired to commit drop of SQL view.
 * Its purpose is to decrement view reference counters of
 * dependent spaces and release memory for SELECT.
 */
static void
on_drop_view_commit(struct trigger *trigger, void *event)
{
	(void) event;
	struct Select *select = (struct Select *)trigger->data;
	update_view_references(select, -1, true, NULL);
	sql_select_delete(sql_get(), select);
}

/**
 * This trigger is invoked to rollback drop of SQL view.
 * Release memory for struct SELECT compiled in
 * on_replace_dd_space trigger.
 */
static void
on_drop_view_rollback(struct trigger *trigger, void *event)
{
	(void) event;
	struct Select *select = (struct Select *)trigger->data;
	sql_select_delete(sql_get(), select);
}

/**
 * A trigger which is invoked on replace in a data dictionary
 * space _space.
 *
 * Generally, whenever a data dictionary change occurs
 * 2 things should be done:
 *
 * - space cache should be updated, and changes in the space
 *   cache should be reflected in Lua bindings
 *   (this is done in space_cache_replace() and
 *   space_cache_delete())
 *
 * - the space which is changed should be rebuilt according
 *   to the nature of the modification, i.e. indexes added/dropped,
 *   tuple format changed, etc.
 *
 * When dealing with an update of _space space, we have 3 major
 * cases:
 *
 * 1) insert a new tuple: creates a new space
 *    The trigger prepares a space structure to insert
 *    into the  space cache and registers an on commit
 *    hook to perform the registration. Should the statement
 *    itself fail, transaction is rolled back, the transaction
 *    rollback hook must be there to delete the created space
 *    object, avoiding a memory leak. The hooks are written
 *    in a way that excludes the possibility of a failure.
 *
 * 2) delete a tuple: drops an existing space.
 *
 *    A space can be dropped only if it has no indexes.
 *    The only reason for this restriction is that there
 *    must be no tuples in _index without a corresponding tuple
 *    in _space. It's not possible to delete such tuples
 *    automatically (this would require multi-statement
 *    transactions), so instead the trigger verifies that the
 *    records have been deleted by the user.
 *
 *    Then the trigger registers transaction commit hook to
 *    perform the deletion from the space cache.  No rollback hook
 *    is required: if the transaction is rolled back, nothing is
 *    done.
 *
 * 3) modify an existing tuple: some space
 *    properties are immutable, but it's OK to change
 *    space name or field count. This is done in WAL-error-
 *    safe mode.
 *
 * A note about memcached_space: Tarantool 1.4 had a check
 * which prevented re-definition of memcached_space. With
 * dynamic space configuration such a check would be particularly
 * clumsy, so it is simply not done.
 */
static void
on_replace_dd_space(struct trigger * /* trigger */, void *event)
{
	struct txn *txn = (struct txn *) event;
	txn_check_singlestatement_xc(txn, "Space _space");
	struct txn_stmt *stmt = txn_current_stmt(txn);
	struct tuple *old_tuple = stmt->old_tuple;
	struct tuple *new_tuple = stmt->new_tuple;
	struct region *region = &fiber()->gc;
	/*
	 * Things to keep in mind:
	 * - old_tuple is set only in case of UPDATE.  For INSERT
	 *   or REPLACE it is NULL.
	 * - the trigger may be called inside recovery from a snapshot,
	 *   when index look up is not possible
	 * - _space, _index and other metaspaces initially don't
	 *   have a tuple which represents it, this tuple is only
	 *   created during recovery from a snapshot.
	 *
	 * Let's establish whether an old space exists. Use
	 * old_tuple ID field, if old_tuple is set, since UPDATE
	 * may have changed space id.
	 */
	uint32_t old_id = tuple_field_u32_xc(old_tuple ? old_tuple : new_tuple,
					     BOX_SPACE_FIELD_ID);
	struct space *old_space = space_by_id(old_id);
	if (new_tuple != NULL && old_space == NULL) { /* INSERT */
		struct space_def *def =
			space_def_new_from_tuple(new_tuple, ER_CREATE_SPACE,
						 region);
		auto def_guard =
			make_scoped_guard([=] { space_def_delete(def); });
		access_check_ddl(def->name, def->id, def->uid, SC_SPACE,
				 PRIV_C, true);
		RLIST_HEAD(empty_list);
		struct space *space = space_new_xc(def, &empty_list);
		/**
		 * The new space must be inserted in the space
		 * cache right away to achieve linearisable
		 * execution on a replica.
		 */
		(void) space_cache_replace(space);
		/*
		 * Do not forget to update schema_version right after
		 * inserting the space to the space_cache, since no
		 * AlterSpaceOps are registered in case of space
		 * create.
		 */
		++schema_version;
		/*
		 * So may happen that until the DDL change record
		 * is written to the WAL, the space is used for
		 * insert/update/delete. All these updates are
		 * rolled back by the pipelined rollback mechanism,
		 * so it's safe to simply drop the space on
		 * rollback.
		 */
		if (def->opts.is_view) {
			struct Select *select = sql_view_compile(sql_get(),
								 def->opts.sql);
			if (select == NULL)
				diag_raise();
			auto select_guard = make_scoped_guard([=] {
				sql_select_delete(sql_get(), select);
			});
			const char *disappeared_space;
			if (update_view_references(select, 1, false,
						   &disappeared_space) != 0) {
				/*
				 * Decrement counters which have
				 * been increased by previous call.
				 */
				update_view_references(select, -1, false,
						       &disappeared_space);
				tnt_raise(ClientError, ER_NO_SUCH_SPACE,
					  disappeared_space);
			}
			struct trigger *on_commit_view =
				txn_alter_trigger_new(on_create_view_commit,
						      select);
			txn_on_commit(txn, on_commit_view);
			struct trigger *on_rollback_view =
				txn_alter_trigger_new(on_create_view_rollback,
						      select);
			txn_on_rollback(txn, on_rollback_view);
			select_guard.is_active = false;
		}
		struct trigger *on_commit =
			txn_alter_trigger_new(on_create_space_commit, space);
		txn_on_commit(txn, on_commit);
		struct trigger *on_rollback =
			txn_alter_trigger_new(on_create_space_rollback, space);
		txn_on_rollback(txn, on_rollback);
	} else if (new_tuple == NULL) { /* DELETE */
		access_check_ddl(old_space->def->name, old_space->def->id,
				 old_space->def->uid, SC_SPACE, PRIV_D, true);
		/* Verify that the space is empty (has no indexes) */
		if (old_space->index_count) {
			tnt_raise(ClientError, ER_DROP_SPACE,
				  space_name(old_space),
				  "the space has indexes");
		}
		if (schema_find_grants("space", old_space->def->id)) {
			tnt_raise(ClientError, ER_DROP_SPACE,
				  space_name(old_space),
				  "the space has grants");
		}
		if (space_has_data(BOX_TRUNCATE_ID, 0, old_space->def->id))
			tnt_raise(ClientError, ER_DROP_SPACE,
				  space_name(old_space),
				  "the space has truncate record");
		if (old_space->def->view_ref_count > 0) {
			tnt_raise(ClientError, ER_DROP_SPACE,
				  space_name(old_space),
				  "other views depend on this space");
		}
		/*
		 * No need to check existence of parent keys,
		 * since if we went so far, space would'n have
		 * any indexes. But referenced space has at least
		 * one referenced index which can't be dropped
		 * before constraint itself.
		 */
		if (! rlist_empty(&old_space->child_fkey)) {
			tnt_raise(ClientError, ER_DROP_SPACE,
				  space_name(old_space),
				  "the space has foreign key constraints");
		}
		/**
		 * The space must be deleted from the space
		 * cache right away to achieve linearisable
		 * execution on a replica.
		 */
		struct space *space = space_cache_delete(space_id(old_space));
		/*
		 * Do not forget to update schema_version right after
		 * deleting the space from the space_cache, since no
		 * AlterSpaceOps are registered in case of space drop.
		 */
		++schema_version;
		struct trigger *on_commit =
			txn_alter_trigger_new(on_drop_space_commit, space);
		txn_on_commit(txn, on_commit);
		if (old_space->def->opts.is_view) {
			struct Select *select =
				sql_view_compile(sql_get(),
						 old_space->def->opts.sql);
			if (select == NULL)
				diag_raise();
			auto select_guard = make_scoped_guard([=] {
				sql_select_delete(sql_get(), select);
			});
			struct trigger *on_commit_view =
				txn_alter_trigger_new(on_drop_view_commit,
						      select);
			txn_on_commit(txn, on_commit_view);
			struct trigger *on_rollback_view =
				txn_alter_trigger_new(on_drop_view_rollback,
						      select);
			txn_on_rollback(txn, on_rollback_view);
			select_guard.is_active = false;
		}
		struct trigger *on_rollback =
			txn_alter_trigger_new(on_drop_space_rollback, space);
		txn_on_rollback(txn, on_rollback);
	} else { /* UPDATE, REPLACE */
		assert(old_space != NULL && new_tuple != NULL);
		struct space_def *def =
			space_def_new_from_tuple(new_tuple, ER_ALTER_SPACE,
						 region);
		auto def_guard =
			make_scoped_guard([=] { space_def_delete(def); });
		access_check_ddl(def->name, def->id, def->uid, SC_SPACE,
				 PRIV_A, true);
		if (def->id != space_id(old_space))
			tnt_raise(ClientError, ER_ALTER_SPACE,
				  space_name(old_space),
				  "space id is immutable");
		if (strcmp(def->engine_name, old_space->def->engine_name) != 0)
			tnt_raise(ClientError, ER_ALTER_SPACE,
				  space_name(old_space),
				  "can not change space engine");
		if (def->opts.group_id != space_group_id(old_space))
			tnt_raise(ClientError, ER_ALTER_SPACE,
				  space_name(old_space),
				  "replication group is immutable");
		if (def->opts.is_view != old_space->def->opts.is_view)
			tnt_raise(ClientError, ER_ALTER_SPACE,
				  space_name(old_space),
				  "can not convert a space to "
				  "a view and vice versa");
		/*
		 * Allow change of space properties, but do it
		 * in WAL-error-safe mode.
		 */
		struct alter_space *alter = alter_space_new(old_space);
		auto alter_guard =
			make_scoped_guard([=] {alter_space_delete(alter);});
		/*
		 * Calculate a new min_field_count. It can be
		 * changed by resetting space:format(), if an old
		 * format covers some nullable indexed fields in
		 * the format tail. And when the format is reset,
		 * these fields become optional - index
		 * comparators must be updated.
		 */
		struct key_def **keys;
		size_t bsize = old_space->index_count * sizeof(keys[0]);
		keys = (struct key_def **) region_alloc_xc(&fiber()->gc,
							   bsize);
		for (uint32_t i = 0; i < old_space->index_count; ++i)
			keys[i] = old_space->index[i]->def->key_def;
		alter->new_min_field_count =
			tuple_format_min_field_count(keys,
						     old_space->index_count,
						     def->fields,
						     def->field_count);
		(void) new CheckSpaceFormat(alter);
		(void) new ModifySpace(alter, def);
		def_guard.is_active = false;
		/* Create MoveIndex ops for all space indexes. */
		alter_space_move_indexes(alter, 0, old_space->index_id_max + 1);
		/* Remember to update schema_version. */
		(void) new UpdateSchemaVersion(alter);
		alter_space_do(txn, alter);
		alter_guard.is_active = false;
	}
}

/**
 * Check whether given index is referenced by some foreign key
 * constraint or not.
 * @param fkey_head List of FK constraints belonging to parent
 *        space.
 * @param iid Index id which belongs to parent space and to be
 *        tested.
 *
 * @retval True if at least one FK constraint references this
 *         index; false otherwise.
 */
static inline bool
index_is_fkey_referenced(struct rlist *fkey_head, uint32_t iid)
{
	struct fkey *fk;
	rlist_foreach_entry(fk, fkey_head, parent_link) {
		if (fk->index_id == iid)
			return true;
	}
	return false;
}

/**
 * Just like with _space, 3 major cases:
 *
 * - insert a tuple = addition of a new index. The
 *   space should exist.
 *
 * - delete a tuple - drop index.
 *
 * - update a tuple - change of index type or key parts.
 *   Change of index type is the same as deletion of the old
 *   index and addition of the new one.
 *
 *   A new index needs to be built before we attempt to commit
 *   a record to the write ahead log, since:
 *
 *   1) if it fails, it's not good to end up with a corrupt index
 *   which is already committed to WAL
 *
 *   2) Tarantool indexes also work as constraints (min number of
 *   fields in the space, field uniqueness), and it's not good to
 *   commit to WAL a constraint which is not enforced in the
 *   current data set.
 *
 *   When adding a new index, ideally we'd also need to rebuild
 *   all tuple formats in all tuples, since the old format may not
 *   be ideal for the new index. We, however, do not do that,
 *   since that would entail rebuilding all indexes at once.
 *   Instead, the default tuple format of the space is changed,
 *   and as tuples get updated/replaced, all tuples acquire a new
 *   format.
 *
 *   The same is the case with dropping an index: nothing is
 *   rebuilt right away, but gradually the extra space reserved
 *   for offsets is relinquished to the slab allocator as tuples
 *   are modified.
 */
static void
on_replace_dd_index(struct trigger * /* trigger */, void *event)
{
	struct txn *txn = (struct txn *) event;
	txn_check_singlestatement_xc(txn, "Space _index");
	struct txn_stmt *stmt = txn_current_stmt(txn);
	struct tuple *old_tuple = stmt->old_tuple;
	struct tuple *new_tuple = stmt->new_tuple;
	uint32_t id = tuple_field_u32_xc(old_tuple ? old_tuple : new_tuple,
					 BOX_INDEX_FIELD_SPACE_ID);
	uint32_t iid = tuple_field_u32_xc(old_tuple ? old_tuple : new_tuple,
					  BOX_INDEX_FIELD_ID);
	struct space *old_space = space_cache_find_xc(id);
	if (old_space->def->opts.is_view) {
		tnt_raise(ClientError, ER_ALTER_SPACE, space_name(old_space),
			  "can not add index on a view");
	}
	enum priv_type priv_type = new_tuple ? PRIV_C : PRIV_D;
	if (old_tuple && new_tuple)
		priv_type = PRIV_A;
	access_check_ddl(old_space->def->name, old_space->def->id,
			 old_space->def->uid, SC_SPACE, priv_type, true);
	struct index *old_index = space_index(old_space, iid);

	/*
	 * Deal with various cases of dropping of the primary key.
	 */
	if (iid == 0 && new_tuple == NULL) {
		/*
		 * Dropping the primary key in a system space: off limits.
		 */
		if (space_is_system(old_space))
			tnt_raise(ClientError, ER_LAST_DROP,
				  space_name(old_space));
		/*
		 * Can't drop primary key before secondary keys.
		 */
		if (old_space->index_count > 1) {
			tnt_raise(ClientError, ER_DROP_PRIMARY_KEY,
				  space_name(old_space));
		}
		/*
		 * Can't drop primary key before space sequence.
		 */
		if (old_space->sequence != NULL) {
			tnt_raise(ClientError, ER_ALTER_SPACE,
				  space_name(old_space),
				  "can not drop primary key while "
				  "space sequence exists");
		}
	}

	if (iid != 0 && space_index(old_space, 0) == NULL) {
		/*
		 * A secondary index can not be created without
		 * a primary key.
		 */
		tnt_raise(ClientError, ER_ALTER_SPACE,
			  space_name(old_space),
			  "can not add a secondary key before primary");
	}

	struct alter_space *alter = alter_space_new(old_space);
	auto scoped_guard =
		make_scoped_guard([=] { alter_space_delete(alter); });

	/*
	 * Handle the following 4 cases:
	 * 1. Simple drop of an index.
	 * 2. Creation of a new index: primary or secondary.
	 * 3. Change of an index which does not require a rebuild.
	 * 4. Change of an index which does require a rebuild.
	 */
	/* Case 1: drop the index, if it is dropped. */
	if (old_index != NULL && new_tuple == NULL) {
		/*
		 * Can't drop index if foreign key constraints
		 * references this index.
		 */
		if (index_is_fkey_referenced(&old_space->parent_fkey,
					     iid)) {
			tnt_raise(ClientError, ER_ALTER_SPACE,
				  space_name(old_space),
				  "can not drop referenced index");
		}
		alter_space_move_indexes(alter, 0, iid);
		(void) new DropIndex(alter, old_index->def);
	}
	/* Case 2: create an index, if it is simply created. */
	if (old_index == NULL && new_tuple != NULL) {
		alter_space_move_indexes(alter, 0, iid);
		CreateIndex *create_index = new CreateIndex(alter);
		create_index->new_index_def =
			index_def_new_from_tuple(new_tuple, old_space);
		index_def_update_optionality(create_index->new_index_def,
					     alter->new_min_field_count);
	}
	/* Case 3 and 4: check if we need to rebuild index data. */
	if (old_index != NULL && new_tuple != NULL) {
		struct index_def *index_def;
		index_def = index_def_new_from_tuple(new_tuple, old_space);
		auto index_def_guard =
			make_scoped_guard([=] { index_def_delete(index_def); });
		/*
		 * To detect which key parts are optional,
		 * min_field_count is required. But
		 * min_field_count from the old space format can
		 * not be used. For example, consider the case,
		 * when a space has no format, has a primary index
		 * on the first field and has a single secondary
		 * index on a non-nullable second field. Min field
		 * count here is 2. Now alter the secondary index
		 * to make its part be nullable. In the
		 * 'old_space' min_field_count is still 2, but
		 * actually it is already 1. Actual
		 * min_field_count must be calculated using old
		 * unchanged indexes, NEW definition of an updated
		 * index and a space format, defined by a user.
		 */
		struct key_def **keys;
		size_t bsize = old_space->index_count * sizeof(keys[0]);
		keys = (struct key_def **) region_alloc_xc(&fiber()->gc,
							   bsize);
		for (uint32_t i = 0, j = 0; i < old_space->index_count;
		     ++i) {
			struct index_def *d = old_space->index[i]->def;
			if (d->iid != index_def->iid)
				keys[j++] = d->key_def;
			else
				keys[j++] = index_def->key_def;
		}
		struct space_def *def = old_space->def;
		alter->new_min_field_count =
			tuple_format_min_field_count(keys,
						     old_space->index_count,
						     def->fields,
						     def->field_count);
		index_def_update_optionality(index_def,
					     alter->new_min_field_count);
		alter_space_move_indexes(alter, 0, iid);
		if (index_def_cmp(index_def, old_index->def) == 0) {
			/* Index is not changed so just move it. */
			(void) new MoveIndex(alter, old_index->def->iid);
		} else if (index_def_change_requires_rebuild(old_index,
							     index_def)) {
			if (index_is_fkey_referenced(&old_space->parent_fkey,
						     iid)) {
				tnt_raise(ClientError, ER_ALTER_SPACE,
					  space_name(old_space),
					  "can not alter referenced index");
			}
			/*
			 * Operation demands an index rebuild.
			 */
			(void) new RebuildIndex(alter, index_def,
						old_index->def);
			index_def_guard.is_active = false;
		} else {
			/*
			 * Operation can be done without index rebuild,
			 * but we still need to check that tuples stored
			 * in the space conform to the new format.
			 */
			(void) new CheckSpaceFormat(alter);
			(void) new ModifyIndex(alter, index_def,
					       old_index->def);
			index_def_guard.is_active = false;
		}
	}
	/*
	 * Create MoveIndex ops for the remaining indexes in the
	 * old space.
	 */
	alter_space_move_indexes(alter, iid + 1, old_space->index_id_max + 1);
	/* Add an op to update schema_version on commit. */
	(void) new UpdateSchemaVersion(alter);
	alter_space_do(txn, alter);
	scoped_guard.is_active = false;
}

/**
 * A trigger invoked on replace in space _truncate.
 *
 * In a nutshell, we truncate a space by replacing it with
 * a new empty space with the same definition and indexes.
 * Note, although we instantiate the new space before WAL
 * write, we don't propagate changes to the old space in
 * case a WAL write error happens and we have to rollback.
 * This is OK, because a WAL write error implies cascading
 * rollback of all transactions following this one.
 */
static void
on_replace_dd_truncate(struct trigger * /* trigger */, void *event)
{
	struct txn *txn = (struct txn *) event;
	struct txn_stmt *stmt = txn_current_stmt(txn);
	txn_check_singlestatement_xc(txn, "Space _truncate");
	struct tuple *new_tuple = stmt->new_tuple;

	if (new_tuple == NULL) {
		/* Space drop - nothing to do. */
		return;
	}

	uint32_t space_id =
		tuple_field_u32_xc(new_tuple, BOX_TRUNCATE_FIELD_SPACE_ID);
	struct space *old_space = space_cache_find_xc(space_id);

	if (stmt->row->type == IPROTO_INSERT) {
		/*
		 * Space creation during initial recovery -
		 * nothing to do.
		 */
		return;
	}

	/*
	 * System spaces use triggers to keep records in sync
	 * with internal objects. Since space truncation doesn't
	 * invoke triggers, we don't permit it for system spaces.
	 */
	if (space_is_system(old_space))
		tnt_raise(ClientError, ER_TRUNCATE_SYSTEM_SPACE,
			  space_name(old_space));

	/*
	 * Check if a write privilege was given, raise an error if not.
	 */
	access_check_space_xc(old_space, PRIV_W);

	struct alter_space *alter = alter_space_new(old_space);
	auto scoped_guard =
		make_scoped_guard([=] { alter_space_delete(alter); });

	/*
	 * Recreate all indexes of the truncated space.
	 */
	for (uint32_t i = 0; i < old_space->index_count; i++) {
		struct index *old_index = old_space->index[i];
		(void) new TruncateIndex(alter, old_index->def->iid);
	}

	alter_space_do(txn, alter);
	scoped_guard.is_active = false;
}

/* {{{ access control */

bool
user_has_data(struct user *user)
{
	uint32_t uid = user->def->uid;
	uint32_t spaces[] = { BOX_SPACE_ID, BOX_FUNC_ID, BOX_SEQUENCE_ID,
			      BOX_PRIV_ID, BOX_PRIV_ID };
	/*
	 * owner index id #1 for _space and _func and _priv.
	 * For _priv also check that the user has no grants.
	 */
	uint32_t indexes[] = { 1, 1, 1, 1, 0 };
	uint32_t count = sizeof(spaces)/sizeof(*spaces);
	for (uint32_t i = 0; i < count; i++) {
		if (space_has_data(spaces[i], indexes[i], uid))
			return true;
	}
	if (! user_map_is_empty(&user->users))
		return true;
	/*
	 * If there was a role, the previous check would have
	 * returned true.
	 */
	assert(user_map_is_empty(&user->roles));
	return false;
}

/**
 * Supposedly a user may have many authentication mechanisms
 * defined, but for now we only support chap-sha1. Get
 * password of chap-sha1 from the _user space.
 */
void
user_def_fill_auth_data(struct user_def *user, const char *auth_data)
{
	uint8_t type = mp_typeof(*auth_data);
	if (type == MP_ARRAY || type == MP_NIL) {
		/*
		 * Nothing useful.
		 * MP_ARRAY is a special case since Lua arrays are
		 * indistinguishable from tables, so an empty
		 * table may well be encoded as an msgpack array.
		 * Treat as no data.
		 */
		return;
	}
	if (mp_typeof(*auth_data) != MP_MAP) {
		/** Prevent users from making silly mistakes */
		tnt_raise(ClientError, ER_CREATE_USER,
			  user->name, "invalid password format, "
			  "use box.schema.user.passwd() to reset password");
	}
	uint32_t mech_count = mp_decode_map(&auth_data);
	for (uint32_t i = 0; i < mech_count; i++) {
		if (mp_typeof(*auth_data) != MP_STR) {
			mp_next(&auth_data);
			mp_next(&auth_data);
			continue;
		}
		uint32_t len;
		const char *mech_name = mp_decode_str(&auth_data, &len);
		if (strncasecmp(mech_name, "chap-sha1", 9) != 0) {
			mp_next(&auth_data);
			continue;
		}
		const char *hash2_base64 = mp_decode_str(&auth_data, &len);
		if (len != 0 && len != SCRAMBLE_BASE64_SIZE) {
			tnt_raise(ClientError, ER_CREATE_USER,
				  user->name, "invalid user password");
		}
		if (user->uid == GUEST) {
		    /** Guest user is permitted to have empty password */
		    if (strncmp(hash2_base64, CHAP_SHA1_EMPTY_PASSWORD, len))
			tnt_raise(ClientError, ER_GUEST_USER_PASSWORD);
		}

		base64_decode(hash2_base64, len, user->hash2,
			      sizeof(user->hash2));
		break;
	}
}

static struct user_def *
user_def_new_from_tuple(struct tuple *tuple)
{
	uint32_t name_len;
	const char *name = tuple_field_str_xc(tuple, BOX_USER_FIELD_NAME,
					      &name_len);
	if (name_len > BOX_NAME_MAX) {
		tnt_raise(ClientError, ER_CREATE_USER,
			  tt_cstr(name, BOX_INVALID_NAME_MAX),
			  "user name is too long");
	}
	size_t size = user_def_sizeof(name_len);
	/* Use calloc: in case user password is empty, fill it with \0 */
	struct user_def *user = (struct user_def *) malloc(size);
	if (user == NULL)
		tnt_raise(OutOfMemory, size, "malloc", "user");
	auto def_guard = make_scoped_guard([=] { free(user); });
	user->uid = tuple_field_u32_xc(tuple, BOX_USER_FIELD_ID);
	user->owner = tuple_field_u32_xc(tuple, BOX_USER_FIELD_UID);
	const char *user_type =
		tuple_field_cstr_xc(tuple, BOX_USER_FIELD_TYPE);
	user->type= schema_object_type(user_type);
	memcpy(user->name, name, name_len);
	user->name[name_len] = 0;
	if (user->type != SC_ROLE && user->type != SC_USER) {
		tnt_raise(ClientError, ER_CREATE_USER,
			  user->name, "unknown user type");
	}
	identifier_check_xc(user->name, name_len);
	/*
	 * AUTH_DATA field in _user space should contain
	 * chap-sha1 -> base64_encode(sha1(sha1(password), 0).
	 * Check for trivial errors when a plain text
	 * password is saved in this field instead.
	 */
	if (tuple_field_count(tuple) > BOX_USER_FIELD_AUTH_MECH_LIST) {
		const char *auth_data =
			tuple_field(tuple, BOX_USER_FIELD_AUTH_MECH_LIST);
		const char *tmp = auth_data;
		bool is_auth_empty;
		if (mp_typeof(*auth_data) == MP_ARRAY &&
		    mp_decode_array(&tmp) == 0) {
			is_auth_empty = true;
		} else if (mp_typeof(*auth_data) == MP_MAP &&
			   mp_decode_map(&tmp) == 0) {
			is_auth_empty = true;
		} else {
			is_auth_empty = false;
		}
		if (!is_auth_empty && user->type == SC_ROLE)
			tnt_raise(ClientError, ER_CREATE_ROLE, user->name,
				  "authentication data can not be set for a "\
				  "role");
		user_def_fill_auth_data(user, auth_data);
	}
	def_guard.is_active = false;
	return user;
}

static void
user_cache_remove_user(struct trigger * /* trigger */, void *event)
{
	struct txn *txn = (struct txn *) event;
	struct txn_stmt *stmt = txn_last_stmt(txn);
	uint32_t uid = tuple_field_u32_xc(stmt->old_tuple ?
				       stmt->old_tuple : stmt->new_tuple,
				       BOX_USER_FIELD_ID);
	user_cache_delete(uid);
}

static void
user_cache_alter_user(struct trigger * /* trigger */, void *event)
{
	struct txn *txn = (struct txn *) event;
	struct txn_stmt *stmt = txn_last_stmt(txn);
	struct user_def *user = user_def_new_from_tuple(stmt->new_tuple);
	auto def_guard = make_scoped_guard([=] { free(user); });
	/* Can throw if, e.g. too many users. */
	user_cache_replace(user);
	def_guard.is_active = false;
}

/**
 * A trigger invoked on replace in the user table.
 */
static void
on_replace_dd_user(struct trigger * /* trigger */, void *event)
{
	struct txn *txn = (struct txn *) event;
	struct txn_stmt *stmt = txn_current_stmt(txn);
	txn_check_singlestatement_xc(txn, "Space _user");
	struct tuple *old_tuple = stmt->old_tuple;
	struct tuple *new_tuple = stmt->new_tuple;

	uint32_t uid = tuple_field_u32_xc(old_tuple ? old_tuple : new_tuple,
					  BOX_USER_FIELD_ID);
	struct user *old_user = user_by_id(uid);
	if (new_tuple != NULL && old_user == NULL) { /* INSERT */
		struct user_def *user = user_def_new_from_tuple(new_tuple);
		access_check_ddl(user->name, user->uid, user->owner, user->type,
				 PRIV_C, true);
		auto def_guard = make_scoped_guard([=] { free(user); });
		(void) user_cache_replace(user);
		def_guard.is_active = false;
		struct trigger *on_rollback =
			txn_alter_trigger_new(user_cache_remove_user, NULL);
		txn_on_rollback(txn, on_rollback);
	} else if (new_tuple == NULL) { /* DELETE */
		access_check_ddl(old_user->def->name, old_user->def->uid,
				 old_user->def->owner, old_user->def->type,
				 PRIV_D, true);
		/* Can't drop guest or super user */
		if (uid <= (uint32_t) BOX_SYSTEM_USER_ID_MAX || uid == SUPER) {
			tnt_raise(ClientError, ER_DROP_USER,
				  old_user->def->name,
				  "the user or the role is a system");
		}
		/*
		 * Can only delete user if it has no spaces,
		 * no functions and no grants.
		 */
		if (user_has_data(old_user)) {
			tnt_raise(ClientError, ER_DROP_USER,
				  old_user->def->name, "the user has objects");
		}
		struct trigger *on_commit =
			txn_alter_trigger_new(user_cache_remove_user, NULL);
		txn_on_commit(txn, on_commit);
	} else { /* UPDATE, REPLACE */
		assert(old_user != NULL && new_tuple != NULL);
		/*
		 * Allow change of user properties (name,
		 * password) but first check that the change is
		 * correct.
		 */
		struct user_def *user = user_def_new_from_tuple(new_tuple);
		access_check_ddl(user->name, user->uid, user->uid,
			         old_user->def->type, PRIV_A, true);
		auto def_guard = make_scoped_guard([=] { free(user); });
		struct trigger *on_commit =
			txn_alter_trigger_new(user_cache_alter_user, NULL);
		txn_on_commit(txn, on_commit);
	}
}

/**
 * Get function identifiers from a tuple.
 *
 * @param tuple Tuple to get ids from.
 * @param[out] fid Function identifier.
 * @param[out] uid Owner identifier.
 */
static inline void
func_def_get_ids_from_tuple(const struct tuple *tuple, uint32_t *fid,
			    uint32_t *uid)
{
	*fid = tuple_field_u32_xc(tuple, BOX_FUNC_FIELD_ID);
	*uid = tuple_field_u32_xc(tuple, BOX_FUNC_FIELD_UID);
}

/** Create a function definition from tuple. */
static struct func_def *
func_def_new_from_tuple(const struct tuple *tuple)
{
	uint32_t len;
	const char *name = tuple_field_str_xc(tuple, BOX_FUNC_FIELD_NAME,
					      &len);
	if (len > BOX_NAME_MAX)
		tnt_raise(ClientError, ER_CREATE_FUNCTION,
			  tt_cstr(name, BOX_INVALID_NAME_MAX),
			  "function name is too long");
	identifier_check_xc(name, len);
	struct func_def *def = (struct func_def *) malloc(func_def_sizeof(len));
	if (def == NULL)
		tnt_raise(OutOfMemory, func_def_sizeof(len), "malloc", "def");
	auto def_guard = make_scoped_guard([=] { free(def); });
	func_def_get_ids_from_tuple(tuple, &def->fid, &def->uid);
	memcpy(def->name, name, len);
	def->name[len] = 0;
	if (tuple_field_count(tuple) > BOX_FUNC_FIELD_SETUID)
		def->setuid = tuple_field_u32_xc(tuple, BOX_FUNC_FIELD_SETUID);
	else
		def->setuid = false;
	if (tuple_field_count(tuple) > BOX_FUNC_FIELD_LANGUAGE) {
		const char *language =
			tuple_field_cstr_xc(tuple, BOX_FUNC_FIELD_LANGUAGE);
		def->language = STR2ENUM(func_language, language);
		if (def->language == func_language_MAX) {
			tnt_raise(ClientError, ER_FUNCTION_LANGUAGE,
				  language, def->name);
		}
	} else {
		/* Lua is the default. */
		def->language = FUNC_LANGUAGE_LUA;
	}
	def_guard.is_active = false;
	return def;
}

/** Remove a function from function cache */
static void
func_cache_remove_func(struct trigger * /* trigger */, void *event)
{
	struct txn_stmt *stmt = txn_last_stmt((struct txn *) event);
	uint32_t fid = tuple_field_u32_xc(stmt->old_tuple ?
				       stmt->old_tuple : stmt->new_tuple,
				       BOX_FUNC_FIELD_ID);
	func_cache_delete(fid);
}

/** Replace a function in the function cache */
static void
func_cache_replace_func(struct trigger * /* trigger */, void *event)
{
	struct txn_stmt *stmt = txn_last_stmt((struct txn*) event);
	struct func_def *def = func_def_new_from_tuple(stmt->new_tuple);
	auto def_guard = make_scoped_guard([=] { free(def); });
	func_cache_replace(def);
	def_guard.is_active = false;
}

/**
 * A trigger invoked on replace in a space containing
 * functions on which there were defined any grants.
 */
static void
on_replace_dd_func(struct trigger * /* trigger */, void *event)
{
	struct txn *txn = (struct txn *) event;
	txn_check_singlestatement_xc(txn, "Space _func");
	struct txn_stmt *stmt = txn_current_stmt(txn);
	struct tuple *old_tuple = stmt->old_tuple;
	struct tuple *new_tuple = stmt->new_tuple;

	uint32_t fid = tuple_field_u32_xc(old_tuple ? old_tuple : new_tuple,
					  BOX_FUNC_FIELD_ID);
	struct func *old_func = func_by_id(fid);
	if (new_tuple != NULL && old_func == NULL) { /* INSERT */
		struct func_def *def = func_def_new_from_tuple(new_tuple);
		access_check_ddl(def->name, def->fid, def->uid, SC_FUNCTION,
				 PRIV_C, true);
		auto def_guard = make_scoped_guard([=] { free(def); });
		func_cache_replace(def);
		def_guard.is_active = false;
		struct trigger *on_rollback =
			txn_alter_trigger_new(func_cache_remove_func, NULL);
		txn_on_rollback(txn, on_rollback);
	} else if (new_tuple == NULL) {         /* DELETE */
		uint32_t uid;
		func_def_get_ids_from_tuple(old_tuple, &fid, &uid);
		/*
		 * Can only delete func if you're the one
		 * who created it or a superuser.
		 */
		access_check_ddl(old_func->def->name, fid, uid, SC_FUNCTION,
				 PRIV_D, true);
		/* Can only delete func if it has no grants. */
		if (schema_find_grants("function", old_func->def->fid)) {
			tnt_raise(ClientError, ER_DROP_FUNCTION,
				  (unsigned) old_func->def->uid,
				  "function has grants");
		}
		struct trigger *on_commit =
			txn_alter_trigger_new(func_cache_remove_func, NULL);
		txn_on_commit(txn, on_commit);
	} else {                                /* UPDATE, REPLACE */
		struct func_def *def = func_def_new_from_tuple(new_tuple);
		auto def_guard = make_scoped_guard([=] { free(def); });
		access_check_ddl(def->name, def->fid, def->uid, SC_FUNCTION,
				 PRIV_A, true);
		struct trigger *on_commit =
			txn_alter_trigger_new(func_cache_replace_func, NULL);
		txn_on_commit(txn, on_commit);
	}
}

/** Create a collation identifier definition from tuple. */
void
coll_id_def_new_from_tuple(const struct tuple *tuple, struct coll_id_def *def)
{
	memset(def, 0, sizeof(*def));
	uint32_t name_len, locale_len, type_len;
	def->id = tuple_field_u32_xc(tuple, BOX_COLLATION_FIELD_ID);
	def->name = tuple_field_str_xc(tuple, BOX_COLLATION_FIELD_NAME, &name_len);
	def->name_len = name_len;
	if (name_len > BOX_NAME_MAX)
		tnt_raise(ClientError, ER_CANT_CREATE_COLLATION,
			  "collation name is too long");
	identifier_check_xc(def->name, name_len);

	def->owner_id = tuple_field_u32_xc(tuple, BOX_COLLATION_FIELD_UID);
	struct coll_def *base = &def->base;
	const char *type = tuple_field_str_xc(tuple, BOX_COLLATION_FIELD_TYPE,
					      &type_len);
	base->type = STRN2ENUM(coll_type, type, type_len);
	if (base->type == coll_type_MAX)
		tnt_raise(ClientError, ER_CANT_CREATE_COLLATION,
			  "unknown collation type");
	const char *locale =
		tuple_field_str_xc(tuple, BOX_COLLATION_FIELD_LOCALE,
				   &locale_len);
	if (locale_len > COLL_LOCALE_LEN_MAX)
		tnt_raise(ClientError, ER_CANT_CREATE_COLLATION,
			  "collation locale is too long");
	if (locale_len > 0)
		identifier_check_xc(locale, locale_len);
	snprintf(base->locale, sizeof(base->locale), "%.*s", locale_len,
		 locale);
	const char *options =
		tuple_field_with_type_xc(tuple, BOX_COLLATION_FIELD_OPTIONS,
					 MP_MAP);

	assert(base->type == COLL_TYPE_ICU);
	if (opts_decode(&base->icu, coll_icu_opts_reg, &options,
			ER_WRONG_COLLATION_OPTIONS,
			BOX_COLLATION_FIELD_OPTIONS, NULL) != 0)
		diag_raise();

	if (base->icu.french_collation == coll_icu_on_off_MAX) {
		tnt_raise(ClientError, ER_CANT_CREATE_COLLATION,
			  "ICU wrong french_collation option setting, "
				  "expected ON | OFF");
	}

	if (base->icu.alternate_handling == coll_icu_alternate_handling_MAX) {
		tnt_raise(ClientError, ER_CANT_CREATE_COLLATION,
			  "ICU wrong alternate_handling option setting, "
				  "expected NON_IGNORABLE | SHIFTED");
	}

	if (base->icu.case_first == coll_icu_case_first_MAX) {
		tnt_raise(ClientError, ER_CANT_CREATE_COLLATION,
			  "ICU wrong case_first option setting, "
				  "expected OFF | UPPER_FIRST | LOWER_FIRST");
	}

	if (base->icu.case_level == coll_icu_on_off_MAX) {
		tnt_raise(ClientError, ER_CANT_CREATE_COLLATION,
			  "ICU wrong case_level option setting, "
				  "expected ON | OFF");
	}

	if (base->icu.normalization_mode == coll_icu_on_off_MAX) {
		tnt_raise(ClientError, ER_CANT_CREATE_COLLATION,
			  "ICU wrong normalization_mode option setting, "
				  "expected ON | OFF");
	}

	if (base->icu.strength == coll_icu_strength_MAX) {
		tnt_raise(ClientError, ER_CANT_CREATE_COLLATION,
			  "ICU wrong strength option setting, "
				  "expected PRIMARY | SECONDARY | "
				  "TERTIARY | QUATERNARY | IDENTICAL");
	}

	if (base->icu.numeric_collation == coll_icu_on_off_MAX) {
		tnt_raise(ClientError, ER_CANT_CREATE_COLLATION,
			  "ICU wrong numeric_collation option setting, "
				  "expected ON | OFF");
	}
}

/**
 * Rollback a change in collation space.
 * A change is only INSERT or DELETE, UPDATE is not supported.
 */
static void
coll_id_cache_rollback(struct trigger *trigger, void *event)
{
	struct coll_id *coll_id = (struct coll_id *) trigger->data;
	struct txn_stmt *stmt = txn_last_stmt((struct txn*) event);

	if (stmt->new_tuple == NULL) {
		/* DELETE: put the collation identifier back. */
		assert(stmt->old_tuple != NULL);
		struct coll_id *replaced_id;
		if (coll_id_cache_replace(coll_id, &replaced_id) != 0) {
			panic("Out of memory on insertion into collation "\
			      "cache");
		}
		assert(replaced_id == NULL);
	} else {
		/* INSERT: delete the new collation identifier. */
		assert(stmt->old_tuple == NULL);
		coll_id_cache_delete(coll_id);
		coll_id_delete(coll_id);
	}
}


/** Free a deleted collation identifier on commit. */
static void
coll_id_cache_commit(struct trigger *trigger, void *event)
{
	(void) event;
	struct coll_id *coll_id = (struct coll_id *) trigger->data;
	coll_id_delete(coll_id);
}

/**
 * A trigger invoked on replace in a space containing
 * collations that a user defined.
 */
static void
on_replace_dd_collation(struct trigger * /* trigger */, void *event)
{
	struct txn *txn = (struct txn *) event;
	struct txn_stmt *stmt = txn_current_stmt(txn);
	struct tuple *old_tuple = stmt->old_tuple;
	struct tuple *new_tuple = stmt->new_tuple;
	txn_check_singlestatement_xc(txn, "Space _collation");
	struct trigger *on_rollback =
		txn_alter_trigger_new(coll_id_cache_rollback, NULL);
	struct trigger *on_commit =
		txn_alter_trigger_new(coll_id_cache_commit, NULL);
	if (new_tuple == NULL && old_tuple != NULL) {
		/* DELETE */
		/*
		 * TODO: Check that no index uses the collation
		 * identifier.
		 */
		int32_t old_id = tuple_field_u32_xc(old_tuple,
						    BOX_COLLATION_FIELD_ID);
		struct coll_id *old_coll_id = coll_by_id(old_id);
		assert(old_coll_id != NULL);
		access_check_ddl(old_coll_id->name, old_coll_id->id,
				 old_coll_id->owner_id, SC_COLLATION,
				 PRIV_D, false);
		/*
		 * Set on_commit/on_rollback triggers after
		 * deletion from the cache to make trigger logic
		 * simple.
		 */
		coll_id_cache_delete(old_coll_id);
		on_rollback->data = old_coll_id;
		on_commit->data = old_coll_id;
		txn_on_rollback(txn, on_rollback);
		txn_on_commit(txn, on_commit);
	} else if (new_tuple != NULL && old_tuple == NULL) {
		/* INSERT */
		struct coll_id_def new_def;
		coll_id_def_new_from_tuple(new_tuple, &new_def);
		access_check_ddl(new_def.name, new_def.id, new_def.owner_id,
				 SC_COLLATION, PRIV_C, false);
		struct coll_id *new_coll_id = coll_id_new(&new_def);
		if (new_coll_id == NULL)
			diag_raise();
		struct coll_id *replaced_id;
		if (coll_id_cache_replace(new_coll_id, &replaced_id) != 0) {
			coll_id_delete(new_coll_id);
			diag_raise();
		}
		assert(replaced_id == NULL);
		on_rollback->data = new_coll_id;
		txn_on_rollback(txn, on_rollback);
	} else {
		/* UPDATE */
		assert(new_tuple != NULL && old_tuple != NULL);
		tnt_raise(ClientError, ER_UNSUPPORTED, "collation", "alter");
	}
}

/**
 * Create a privilege definition from tuple.
 */
void
priv_def_create_from_tuple(struct priv_def *priv, struct tuple *tuple)
{
	priv->grantor_id = tuple_field_u32_xc(tuple, BOX_PRIV_FIELD_ID);
	priv->grantee_id = tuple_field_u32_xc(tuple, BOX_PRIV_FIELD_UID);

	const char *object_type =
		tuple_field_cstr_xc(tuple, BOX_PRIV_FIELD_OBJECT_TYPE);
	priv->object_type = schema_object_type(object_type);

	const char *data = tuple_field(tuple, BOX_PRIV_FIELD_OBJECT_ID);
	if (data == NULL) {
		tnt_raise(ClientError, ER_NO_SUCH_FIELD,
			  BOX_PRIV_FIELD_OBJECT_ID + TUPLE_INDEX_BASE);
	}
	/*
	 * When granting or revoking privileges on a whole entity
	 * we pass empty string ('') to object_id to indicate
	 * grant on every object of that entity.
	 * So check for that first.
	 */
	switch (mp_typeof(*data)) {
	case MP_STR:
		if (mp_decode_strl(&data) == 0) {
			/* Entity-wide privilege. */
			priv->object_id = 0;
			priv->object_type = schema_entity_type(priv->object_type);
			break;
		}
		FALLTHROUGH;
	default:
		priv->object_id = tuple_field_u32_xc(tuple,
						     BOX_PRIV_FIELD_OBJECT_ID);
	}
	if (priv->object_type == SC_UNKNOWN) {
		tnt_raise(ClientError, ER_UNKNOWN_SCHEMA_OBJECT,
			  object_type);
	}
	priv->access = tuple_field_u32_xc(tuple, BOX_PRIV_FIELD_ACCESS);
}

/*
 * This function checks that:
 * - a privilege is granted from an existing user to an existing
 *   user on an existing object
 * - the grantor has the right to grant (is the owner of the object)
 *
 * @XXX Potentially there is a race in case of rollback, since an
 * object can be changed during WAL write.
 * In the future we must protect grant/revoke with a logical lock.
 */
static void
priv_def_check(struct priv_def *priv, enum priv_type priv_type)
{
	struct user *grantor = user_find_xc(priv->grantor_id);
	/* May be a role */
	struct user *grantee = user_by_id(priv->grantee_id);
	if (grantee == NULL) {
		tnt_raise(ClientError, ER_NO_SUCH_USER,
			  int2str(priv->grantee_id));
	}
	const char *name = schema_find_name(priv->object_type, priv->object_id);
	access_check_ddl(name, priv->object_id, grantor->def->uid,
			 priv->object_type, priv_type, false);
	switch (priv->object_type) {
	case SC_UNIVERSE:
		if (grantor->def->uid != ADMIN) {
			tnt_raise(AccessDeniedError,
				  priv_name(priv_type),
				  schema_object_name(SC_UNIVERSE),
				  name,
				  grantor->def->name);
		}
		break;
	case SC_SPACE:
	{
		struct space *space = space_cache_find_xc(priv->object_id);
		if (space->def->uid != grantor->def->uid &&
		    grantor->def->uid != ADMIN) {
			tnt_raise(AccessDeniedError,
				  priv_name(priv_type),
				  schema_object_name(SC_SPACE), name,
				  grantor->def->name);
		}
		break;
	}
	case SC_FUNCTION:
	{
		struct func *func = func_cache_find(priv->object_id);
		if (func->def->uid != grantor->def->uid &&
		    grantor->def->uid != ADMIN) {
			tnt_raise(AccessDeniedError,
				  priv_name(priv_type),
				  schema_object_name(SC_FUNCTION), name,
				  grantor->def->name);
		}
		break;
	}
	case SC_SEQUENCE:
	{
		struct sequence *seq = sequence_cache_find(priv->object_id);
		if (seq->def->uid != grantor->def->uid &&
		    grantor->def->uid != ADMIN) {
			tnt_raise(AccessDeniedError,
				  priv_name(priv_type),
				  schema_object_name(SC_SEQUENCE), name,
				  grantor->def->name);
		}
		break;
	}
	case SC_ROLE:
	{
		struct user *role = user_by_id(priv->object_id);
		if (role == NULL || role->def->type != SC_ROLE) {
			tnt_raise(ClientError, ER_NO_SUCH_ROLE,
				  role ? role->def->name :
				  int2str(priv->object_id));
		}
		/*
		 * Only the creator of the role can grant or revoke it.
		 * Everyone can grant 'PUBLIC' role.
		 */
		if (role->def->owner != grantor->def->uid &&
		    grantor->def->uid != ADMIN &&
		    (role->def->uid != PUBLIC || priv->access != PRIV_X)) {
			tnt_raise(AccessDeniedError,
				  priv_name(priv_type),
				  schema_object_name(SC_ROLE), name,
				  grantor->def->name);
		}
		/* Not necessary to do during revoke, but who cares. */
		role_check(grantee, role);
		break;
	}
	case SC_USER:
	{
		struct user *user = user_by_id(priv->object_id);
		if (user == NULL || user->def->type != SC_USER) {
			tnt_raise(ClientError, ER_NO_SUCH_USER,
				  user ? user->def->name :
				  int2str(priv->object_id));
		}
		if (user->def->owner != grantor->def->uid &&
		    grantor->def->uid != ADMIN) {
			tnt_raise(AccessDeniedError,
				  priv_name(priv_type),
				  schema_object_name(SC_USER), name,
				  grantor->def->name);
		}
		break;
	}
	case SC_ENTITY_SPACE:
	case SC_ENTITY_FUNCTION:
	case SC_ENTITY_SEQUENCE:
	case SC_ENTITY_ROLE:
	case SC_ENTITY_USER:
	{
		/* Only admin may grant privileges on an entire entity. */
		if (grantor->def->uid != ADMIN) {
			tnt_raise(AccessDeniedError, priv_name(priv_type),
				  schema_object_name(priv->object_type), name,
				  grantor->def->name);
		}
	}
	default:
		break;
	}
	if (priv->access == 0) {
		tnt_raise(ClientError, ER_GRANT,
			  "the grant tuple has no privileges");
	}
}

/**
 * Update a metadata cache object with the new access
 * data.
 */
static void
grant_or_revoke(struct priv_def *priv)
{
	struct user *grantee = user_by_id(priv->grantee_id);
	if (grantee == NULL)
		return;
	/*
	 * Grant a role to a user only when privilege type is 'execute'
	 * and the role is specified.
	 */
	if (priv->object_type == SC_ROLE && !(priv->access & ~PRIV_X)) {
		struct user *role = user_by_id(priv->object_id);
		if (role == NULL || role->def->type != SC_ROLE)
			return;
		if (priv->access)
			role_grant(grantee, role);
		else
			role_revoke(grantee, role);
	} else {
		priv_grant(grantee, priv);
	}
}

/** A trigger called on rollback of grant, or on commit of revoke. */
static void
revoke_priv(struct trigger * /* trigger */, void *event)
{
	struct txn *txn = (struct txn *) event;
	struct txn_stmt *stmt = txn_last_stmt(txn);
	struct tuple *tuple = (stmt->new_tuple ?
			       stmt->new_tuple : stmt->old_tuple);
	struct priv_def priv;
	priv_def_create_from_tuple(&priv, tuple);
	/*
	 * Access to the object has been removed altogether so
	 * there should be no grants at all. If only some grants
	 * were removed, modify_priv trigger would have been
	 * invoked.
	 */
	priv.access = 0;
	grant_or_revoke(&priv);
}

/** A trigger called on rollback of grant, or on commit of revoke. */
static void
modify_priv(struct trigger * /* trigger */, void *event)
{
	struct txn_stmt *stmt = txn_last_stmt((struct txn *) event);
	struct priv_def priv;
	priv_def_create_from_tuple(&priv, stmt->new_tuple);
	grant_or_revoke(&priv);
}

/**
 * A trigger invoked on replace in the space containing
 * all granted privileges.
 */
static void
on_replace_dd_priv(struct trigger * /* trigger */, void *event)
{
	struct txn *txn = (struct txn *) event;
	txn_check_singlestatement_xc(txn, "Space _priv");
	struct txn_stmt *stmt = txn_current_stmt(txn);
	struct tuple *old_tuple = stmt->old_tuple;
	struct tuple *new_tuple = stmt->new_tuple;
	struct priv_def priv;

	if (new_tuple != NULL && old_tuple == NULL) {	/* grant */
		priv_def_create_from_tuple(&priv, new_tuple);
		priv_def_check(&priv, PRIV_GRANT);
		grant_or_revoke(&priv);
		struct trigger *on_rollback =
			txn_alter_trigger_new(revoke_priv, NULL);
		txn_on_rollback(txn, on_rollback);
	} else if (new_tuple == NULL) {                /* revoke */
		assert(old_tuple);
		priv_def_create_from_tuple(&priv, old_tuple);
		priv_def_check(&priv, PRIV_REVOKE);
		struct trigger *on_commit =
			txn_alter_trigger_new(revoke_priv, NULL);
		txn_on_commit(txn, on_commit);
	} else {                                       /* modify */
		priv_def_create_from_tuple(&priv, new_tuple);
		priv_def_check(&priv, PRIV_GRANT);
		struct trigger *on_commit =
			txn_alter_trigger_new(modify_priv, NULL);
		txn_on_commit(txn, on_commit);
	}
}

/* }}} access control */

/* {{{ cluster configuration */

/**
 * This trigger is invoked only upon initial recovery, when
 * reading contents of the system spaces from the snapshot.
 *
 * Before a cluster is assigned a cluster id it's read only.
 * Since during recovery state of the WAL doesn't
 * concern us, we can safely change the cluster id in before-replace
 * event, not in after-replace event.
 */
static void
on_replace_dd_schema(struct trigger * /* trigger */, void *event)
{
	struct txn *txn = (struct txn *) event;
	txn_check_singlestatement_xc(txn, "Space _schema");
	struct txn_stmt *stmt = txn_current_stmt(txn);
	struct tuple *old_tuple = stmt->old_tuple;
	struct tuple *new_tuple = stmt->new_tuple;
	const char *key = tuple_field_cstr_xc(new_tuple ? new_tuple : old_tuple,
					      BOX_SCHEMA_FIELD_KEY);
	if (strcmp(key, "cluster") == 0) {
		if (new_tuple == NULL)
			tnt_raise(ClientError, ER_REPLICASET_UUID_IS_RO);
		tt_uuid uu;
		tuple_field_uuid_xc(new_tuple, BOX_CLUSTER_FIELD_UUID, &uu);
		REPLICASET_UUID = uu;
	}
}

/**
 * A record with id of the new instance has been synced to the
 * write ahead log. Update the cluster configuration cache
 * with it.
 */
static void
on_commit_dd_cluster(struct trigger *trigger, void *event)
{
	(void) trigger;
	struct txn_stmt *stmt = txn_last_stmt((struct txn *) event);
	struct tuple *new_tuple = stmt->new_tuple;
	struct tuple *old_tuple = stmt->old_tuple;

	if (new_tuple == NULL) {
		struct tt_uuid old_uuid;
		tuple_field_uuid_xc(stmt->old_tuple, BOX_CLUSTER_FIELD_UUID,
				    &old_uuid);
		struct replica *replica = replica_by_uuid(&old_uuid);
		assert(replica != NULL);
		replica_clear_id(replica);
		return;
	} else if (old_tuple != NULL) {
		return; /* nothing to change */
	}

	uint32_t id = tuple_field_u32_xc(new_tuple, BOX_CLUSTER_FIELD_ID);
	tt_uuid uuid;
	tuple_field_uuid_xc(new_tuple, BOX_CLUSTER_FIELD_UUID, &uuid);
	struct replica *replica = replica_by_uuid(&uuid);
	if (replica != NULL) {
		replica_set_id(replica, id);
	} else {
		try {
			replica = replicaset_add(id, &uuid);
			/* Can't throw exceptions from on_commit trigger */
		} catch(Exception *e) {
			panic("Can't register replica: %s", e->errmsg);
		}
	}
}

/**
 * A trigger invoked on replace in the space _cluster,
 * which contains cluster configuration.
 *
 * This space is modified by JOIN command in IPROTO
 * protocol.
 *
 * The trigger updates the cluster configuration cache
 * with uuid of the newly joined instance.
 *
 * During recovery, it acts the same way, loading identifiers
 * of all instances into the cache. Instance globally unique
 * identifiers are used to keep track of cluster configuration,
 * so that a replica that previously joined a replica set can
 * follow updates, and a replica that belongs to a different
 * replica set can not by mistake join/follow another replica
 * set without first being reset (emptied).
 */
static void
on_replace_dd_cluster(struct trigger *trigger, void *event)
{
	(void) trigger;
	struct txn *txn = (struct txn *) event;
	txn_check_singlestatement_xc(txn, "Space _cluster");
	struct txn_stmt *stmt = txn_current_stmt(txn);
	struct tuple *old_tuple = stmt->old_tuple;
	struct tuple *new_tuple = stmt->new_tuple;
	if (new_tuple != NULL) { /* Insert or replace */
		/* Check fields */
		uint32_t replica_id =
			tuple_field_u32_xc(new_tuple, BOX_CLUSTER_FIELD_ID);
		replica_check_id(replica_id);
		tt_uuid replica_uuid;
		tuple_field_uuid_xc(new_tuple, BOX_CLUSTER_FIELD_UUID,
				    &replica_uuid);
		if (tt_uuid_is_nil(&replica_uuid))
			tnt_raise(ClientError, ER_INVALID_UUID,
				  tt_uuid_str(&replica_uuid));
		if (old_tuple != NULL) {
			/*
			 * Forbid changes of UUID for a registered instance:
			 * it requires an extra effort to keep _cluster
			 * in sync with appliers and relays.
			 */
			tt_uuid old_uuid;
			tuple_field_uuid_xc(old_tuple, BOX_CLUSTER_FIELD_UUID,
					    &old_uuid);
			if (!tt_uuid_is_equal(&replica_uuid, &old_uuid)) {
				tnt_raise(ClientError, ER_UNSUPPORTED,
					  "Space _cluster",
					  "updates of instance uuid");
			}
		}
	} else {
		/*
		 * Don't allow deletion of the record for this instance
		 * from _cluster.
		 */
		assert(old_tuple != NULL);
		uint32_t replica_id =
			tuple_field_u32_xc(old_tuple, BOX_CLUSTER_FIELD_ID);
		replica_check_id(replica_id);
	}

	struct trigger *on_commit =
			txn_alter_trigger_new(on_commit_dd_cluster, NULL);
	txn_on_commit(txn, on_commit);
}

/* }}} cluster configuration */

/* {{{ sequence */

/** Create a sequence definition from a tuple. */
static struct sequence_def *
sequence_def_new_from_tuple(struct tuple *tuple, uint32_t errcode)
{
	uint32_t name_len;
	const char *name = tuple_field_str_xc(tuple, BOX_USER_FIELD_NAME,
					      &name_len);
	if (name_len > BOX_NAME_MAX) {
		tnt_raise(ClientError, errcode,
			  tt_cstr(name, BOX_INVALID_NAME_MAX),
			  "sequence name is too long");
	}
	identifier_check_xc(name, name_len);
	size_t sz = sequence_def_sizeof(name_len);
	struct sequence_def *def = (struct sequence_def *) malloc(sz);
	if (def == NULL)
		tnt_raise(OutOfMemory, sz, "malloc", "sequence");
	auto def_guard = make_scoped_guard([=] { free(def); });
	memcpy(def->name, name, name_len);
	def->name[name_len] = '\0';
	def->id = tuple_field_u32_xc(tuple, BOX_SEQUENCE_FIELD_ID);
	def->uid = tuple_field_u32_xc(tuple, BOX_SEQUENCE_FIELD_UID);
	def->step = tuple_field_i64_xc(tuple, BOX_SEQUENCE_FIELD_STEP);
	def->min = tuple_field_i64_xc(tuple, BOX_SEQUENCE_FIELD_MIN);
	def->max = tuple_field_i64_xc(tuple, BOX_SEQUENCE_FIELD_MAX);
	def->start = tuple_field_i64_xc(tuple, BOX_SEQUENCE_FIELD_START);
	def->cache = tuple_field_i64_xc(tuple, BOX_SEQUENCE_FIELD_CACHE);
	def->cycle = tuple_field_bool_xc(tuple, BOX_SEQUENCE_FIELD_CYCLE);
	if (def->step == 0)
		tnt_raise(ClientError, errcode, def->name,
			  "step option must be non-zero");
	if (def->min > def->max)
		tnt_raise(ClientError, errcode, def->name,
			  "max must be greater than or equal to min");
	if (def->start < def->min || def->start > def->max)
		tnt_raise(ClientError, errcode, def->name,
			  "start must be between min and max");
	def_guard.is_active = false;
	return def;
}

/** Argument passed to on_commit_dd_sequence() trigger. */
struct alter_sequence {
	/** Trigger invoked on commit in the _sequence space. */
	struct trigger on_commit;
	/** Trigger invoked on rollback in the _sequence space. */
	struct trigger on_rollback;
	/** Old sequence definition or NULL if create. */
	struct sequence_def *old_def;
	/** New sequence defitition or NULL if drop. */
	struct sequence_def *new_def;
};

/**
 * Trigger invoked on commit in the _sequence space.
 */
static void
on_commit_dd_sequence(struct trigger *trigger, void *event)
{
	struct txn *txn = (struct txn *) event;
	struct alter_sequence *alter = (struct alter_sequence *) trigger->data;

	if (alter->new_def != NULL && alter->old_def != NULL) {
		/* Alter a sequence. */
		sequence_cache_replace(alter->new_def);
	} else if (alter->new_def == NULL) {
		/* Drop a sequence. */
		sequence_cache_delete(alter->old_def->id);
	}

	trigger_run_xc(&on_alter_sequence, txn_last_stmt(txn));
}

/**
 * Trigger invoked on rollback in the _sequence space.
 */
static void
on_rollback_dd_sequence(struct trigger *trigger, void * /* event */)
{
	struct alter_sequence *alter = (struct alter_sequence *) trigger->data;

	if (alter->new_def != NULL && alter->old_def == NULL) {
		/* Rollback creation of a sequence. */
		sequence_cache_delete(alter->new_def->id);
	}
}

/**
 * A trigger invoked on replace in space _sequence.
 * Used to alter a sequence definition.
 */
static void
on_replace_dd_sequence(struct trigger * /* trigger */, void *event)
{
	struct txn *txn = (struct txn *) event;
	txn_check_singlestatement_xc(txn, "Space _sequence");
	struct txn_stmt *stmt = txn_current_stmt(txn);
	struct tuple *old_tuple = stmt->old_tuple;
	struct tuple *new_tuple = stmt->new_tuple;

	struct alter_sequence *alter =
		region_calloc_object_xc(&fiber()->gc, struct alter_sequence);

	struct sequence_def *new_def = NULL;
	auto def_guard = make_scoped_guard([=] { free(new_def); });

	if (old_tuple == NULL && new_tuple != NULL) {		/* INSERT */
		new_def = sequence_def_new_from_tuple(new_tuple,
						      ER_CREATE_SEQUENCE);
		assert(sequence_by_id(new_def->id) == NULL);
		access_check_ddl(new_def->name, new_def->id, new_def->uid,
				 SC_SEQUENCE, PRIV_C, false);
		sequence_cache_replace(new_def);
		alter->new_def = new_def;
	} else if (old_tuple != NULL && new_tuple == NULL) {	/* DELETE */
		uint32_t id = tuple_field_u32_xc(old_tuple,
						 BOX_SEQUENCE_DATA_FIELD_ID);
		struct sequence *seq = sequence_by_id(id);
		assert(seq != NULL);
		access_check_ddl(seq->def->name, seq->def->id, seq->def->uid,
				 SC_SEQUENCE, PRIV_D, false);
		if (space_has_data(BOX_SEQUENCE_DATA_ID, 0, id))
			tnt_raise(ClientError, ER_DROP_SEQUENCE,
				  seq->def->name, "the sequence has data");
		if (space_has_data(BOX_SPACE_SEQUENCE_ID, 1, id))
			tnt_raise(ClientError, ER_DROP_SEQUENCE,
				  seq->def->name, "the sequence is in use");
		if (schema_find_grants("sequence", seq->def->id))
			tnt_raise(ClientError, ER_DROP_SEQUENCE,
				  seq->def->name, "the sequence has grants");
		alter->old_def = seq->def;
	} else {						/* UPDATE */
		new_def = sequence_def_new_from_tuple(new_tuple,
						      ER_ALTER_SEQUENCE);
		struct sequence *seq = sequence_by_id(new_def->id);
		assert(seq != NULL);
		access_check_ddl(seq->def->name, seq->def->id, seq->def->uid,
				 SC_SEQUENCE, PRIV_A, false);
		alter->old_def = seq->def;
		alter->new_def = new_def;
	}

	def_guard.is_active = false;

	trigger_create(&alter->on_commit,
		       on_commit_dd_sequence, alter, NULL);
	txn_on_commit(txn, &alter->on_commit);
	trigger_create(&alter->on_rollback,
		       on_rollback_dd_sequence, alter, NULL);
	txn_on_rollback(txn, &alter->on_rollback);
}

/**
 * A trigger invoked on replace in space _sequence_data.
 * Used to update a sequence value.
 */
static void
on_replace_dd_sequence_data(struct trigger * /* trigger */, void *event)
{
	struct txn *txn = (struct txn *) event;
	struct txn_stmt *stmt = txn_current_stmt(txn);
	struct tuple *old_tuple = stmt->old_tuple;
	struct tuple *new_tuple = stmt->new_tuple;

	uint32_t id = tuple_field_u32_xc(old_tuple ?: new_tuple,
					 BOX_SEQUENCE_DATA_FIELD_ID);
	struct sequence *seq = sequence_cache_find(id);
	if (seq == NULL)
		diag_raise();
	if (new_tuple != NULL) {			/* INSERT, UPDATE */
		int64_t value = tuple_field_i64_xc(new_tuple,
				BOX_SEQUENCE_DATA_FIELD_VALUE);
		if (sequence_set(seq, value) != 0)
			diag_raise();
	} else {					/* DELETE */
		sequence_reset(seq);
	}
}

/**
 * Run the triggers registered on commit of a change in _space.
 */
static void
on_commit_dd_space_sequence(struct trigger *trigger, void * /* event */)
{
	struct space *space = (struct space *) trigger->data;
	trigger_run_xc(&on_alter_space, space);
}

/**
 * A trigger invoked on replace in space _space_sequence.
 * Used to update space <-> sequence mapping.
 */
static void
on_replace_dd_space_sequence(struct trigger * /* trigger */, void *event)
{
	struct txn *txn = (struct txn *) event;
	txn_check_singlestatement_xc(txn, "Space _space_sequence");
	struct txn_stmt *stmt = txn_current_stmt(txn);
	struct tuple *tuple = stmt->new_tuple ? stmt->new_tuple : stmt->old_tuple;

	uint32_t space_id = tuple_field_u32_xc(tuple,
					       BOX_SPACE_SEQUENCE_FIELD_ID);
	uint32_t sequence_id = tuple_field_u32_xc(tuple,
				BOX_SPACE_SEQUENCE_FIELD_SEQUENCE_ID);
	bool is_generated = tuple_field_bool_xc(tuple,
				BOX_SPACE_SEQUENCE_FIELD_IS_GENERATED);

	struct space *space = space_cache_find_xc(space_id);
	struct sequence *seq = sequence_cache_find(sequence_id);

	enum priv_type priv_type = stmt->new_tuple ? PRIV_C : PRIV_D;
	if (stmt->new_tuple && stmt->old_tuple)
		priv_type = PRIV_A;

	/* Check we have the correct access type on the sequence.  * */
	if (is_generated || !stmt->new_tuple) {
		access_check_ddl(seq->def->name, seq->def->id, seq->def->uid,
				 SC_SEQUENCE, priv_type, false);
	} else {
		/*
		 * In case user wants to attach an existing sequence,
		 * check that it has read and write access.
		 */
		access_check_ddl(seq->def->name, seq->def->id, seq->def->uid,
				 SC_SEQUENCE, PRIV_R, false);
		access_check_ddl(seq->def->name, seq->def->id, seq->def->uid,
				 SC_SEQUENCE, PRIV_W, false);
	}
	/** Check we have alter access on space. */
	access_check_ddl(space->def->name, space->def->id, space->def->uid,
			 SC_SPACE, PRIV_A, false);

	struct trigger *on_commit =
		txn_alter_trigger_new(on_commit_dd_space_sequence, space);
	txn_on_commit(txn, on_commit);

	if (stmt->new_tuple != NULL) {			/* INSERT, UPDATE */
		struct index *pk = index_find_xc(space, 0);
		index_def_check_sequence(pk->def, space_name(space));
		if (seq->is_generated) {
			tnt_raise(ClientError, ER_ALTER_SPACE,
				  space_name(space),
				  "can not attach generated sequence");
		}
		seq->is_generated = is_generated;
		space->sequence = seq;
	} else {					/* DELETE */
		assert(space->sequence == seq);
		space->sequence = NULL;
	}
}

/* }}} sequence */

static void
unlock_after_dd(struct trigger *trigger, void *event)
{
	(void) trigger;
	(void) event;
	latch_unlock(&schema_lock);
	/*
	 * There can be a some count of other latch awaiting fibers. All of
	 * these fibers should continue their job before current fiber fires
	 * next request. It is important especially for replication - if some
	 * rows are applied out of order then lsn order will be broken. This
	 * can be done with locking latch one more time - it guarantees that
	 * all "queued" fibers did their job before current fiber wakes next
	 * time. If there is no waiting fibers then locking will be done without
	 * any yields.
	 */
	latch_lock(&schema_lock);
	latch_unlock(&schema_lock);
}

static void
lock_before_dd(struct trigger *trigger, void *event)
{
	(void) trigger;
	if (fiber() == latch_owner(&schema_lock))
		return;
	struct txn *txn = (struct txn *)event;
	/*
	 * This trigger is executed before any check and may yield
	 * on the latch lock. But a yield in a non-autocommit
	 * memtx transaction will roll it back silently, rather
	 * than produce an error, which is very confusing.
	 * So don't try to lock a latch if there is
	 * a multi-statement transaction.
	 */
	txn_check_singlestatement_xc(txn, "DDL");
	struct trigger *on_commit =
		txn_alter_trigger_new(unlock_after_dd, NULL);
	struct trigger *on_rollback =
		txn_alter_trigger_new(unlock_after_dd, NULL);
	/*
	 * Setting triggers doesn't fail. Lock the latch last
	 * to avoid leaking the latch in case of exception.
	 */
	txn_on_commit(txn, on_commit);
	txn_on_rollback(txn, on_rollback);
	latch_lock(&schema_lock);
}

/**
 * Trigger invoked on rollback in the _trigger space.
 * Since rollback trigger is invoked after insertion to hash and space,
 * we have to delete it from those structures and release memory.
 * Vice versa, after deletion of trigger we must return it back to hash and space*.
 */
static void
on_replace_trigger_rollback(struct trigger *trigger, void *event)
{
	struct txn_stmt *stmt = txn_last_stmt((struct txn*) event);
	struct sql_trigger *old_trigger = (struct sql_trigger *)trigger->data;
	struct sql_trigger *new_trigger;

	if (stmt->old_tuple != NULL && stmt->new_tuple == NULL) {
		/* Rollback DELETE trigger. */
		if (old_trigger == NULL)
			return;
		if (sql_trigger_replace(sql_trigger_name(old_trigger),
					sql_trigger_space_id(old_trigger),
					old_trigger, &new_trigger) != 0)
			panic("Out of memory on insertion into trigger hash");
		assert(new_trigger == NULL);
	}  else if (stmt->new_tuple != NULL && stmt->old_tuple == NULL) {
		/* Rollback INSERT trigger. */
		int rc = sql_trigger_replace(sql_trigger_name(old_trigger),
					     sql_trigger_space_id(old_trigger),
					     NULL, &new_trigger);
		(void)rc;
		assert(rc == 0);
		assert(new_trigger == old_trigger);
		sql_trigger_delete(sql_get(), new_trigger);
	} else {
		/* Rollback REPLACE trigger. */
		if (sql_trigger_replace(sql_trigger_name(old_trigger),
					sql_trigger_space_id(old_trigger),
					old_trigger, &new_trigger) != 0)
			panic("Out of memory on insertion into trigger hash");
		sql_trigger_delete(sql_get(), new_trigger);
	}
}

/**
 * Trigger invoked on commit in the _trigger space.
 * Drop useless old sql_trigger AST object if any.
 */
static void
on_replace_trigger_commit(struct trigger *trigger, void * /* event */)
{
	struct sql_trigger *old_trigger = (struct sql_trigger *)trigger->data;
	sql_trigger_delete(sql_get(), old_trigger);
}

/**
 * A trigger invoked on replace in a space containing
 * SQL triggers.
 */
static void
on_replace_dd_trigger(struct trigger * /* trigger */, void *event)
{
	struct txn *txn = (struct txn *) event;
	txn_check_singlestatement_xc(txn, "Space _trigger");
	struct txn_stmt *stmt = txn_current_stmt(txn);
	struct tuple *old_tuple = stmt->old_tuple;
	struct tuple *new_tuple = stmt->new_tuple;

	struct trigger *on_rollback =
		txn_alter_trigger_new(on_replace_trigger_rollback, NULL);
	struct trigger *on_commit =
		txn_alter_trigger_new(on_replace_trigger_commit, NULL);

	if (old_tuple != NULL && new_tuple == NULL) {
		/* DROP trigger. */
		uint32_t trigger_name_len;
		const char *trigger_name_src =
			tuple_field_str_xc(old_tuple, BOX_TRIGGER_FIELD_NAME,
					   &trigger_name_len);
		uint32_t space_id =
			tuple_field_u32_xc(old_tuple,
					   BOX_TRIGGER_FIELD_SPACE_ID);
		char *trigger_name =
			(char *)region_alloc_xc(&fiber()->gc,
						trigger_name_len + 1);
		memcpy(trigger_name, trigger_name_src, trigger_name_len);
		trigger_name[trigger_name_len] = 0;

		struct sql_trigger *old_trigger;
		int rc = sql_trigger_replace(trigger_name, space_id, NULL,
					     &old_trigger);
		(void)rc;
		assert(rc == 0);

		on_commit->data = old_trigger;
		on_rollback->data = old_trigger;
	} else {
		/* INSERT, REPLACE trigger. */
		uint32_t trigger_name_len;
		const char *trigger_name_src =
			tuple_field_str_xc(new_tuple, BOX_TRIGGER_FIELD_NAME,
					   &trigger_name_len);

		const char *space_opts =
			tuple_field_with_type_xc(new_tuple,
						 BOX_TRIGGER_FIELD_OPTS,
						 MP_MAP);
		struct space_opts opts;
		struct region *region = &fiber()->gc;
		space_opts_decode(&opts, space_opts, region);
		struct sql_trigger *new_trigger =
			sql_trigger_compile(sql_get(), opts.sql);
		if (new_trigger == NULL)
			diag_raise();

		auto new_trigger_guard = make_scoped_guard([=] {
		    sql_trigger_delete(sql_get(), new_trigger);
		});

		const char *trigger_name = sql_trigger_name(new_trigger);
		if (strlen(trigger_name) != trigger_name_len ||
		    memcmp(trigger_name_src, trigger_name,
			   trigger_name_len) != 0) {
			tnt_raise(ClientError, ER_SQL,
				  "trigger name does not match extracted "
				  "from SQL");
		}
		uint32_t space_id =
			tuple_field_u32_xc(new_tuple,
					   BOX_TRIGGER_FIELD_SPACE_ID);
		if (space_id != sql_trigger_space_id(new_trigger)) {
			tnt_raise(ClientError, ER_SQL,
				  "trigger space_id does not match the value "
				  "resolved on AST building from SQL");
		}

		struct sql_trigger *old_trigger;
		if (sql_trigger_replace(trigger_name,
					sql_trigger_space_id(new_trigger),
					new_trigger, &old_trigger) != 0)
			diag_raise();

		on_commit->data = old_trigger;
		on_rollback->data = new_trigger;
		new_trigger_guard.is_active = false;
	}

	txn_on_rollback(txn, on_rollback);
	txn_on_commit(txn, on_commit);
}

/**
 * Decode MsgPack arrays of links. They are stored as two
 * separate arrays filled with unsigned fields numbers.
 *
 * @param tuple Tuple to be inserted into _fk_constraints.
 * @param[out] out_count Count of links.
 * @param constraint_name Constraint name to use in error
 *        messages.
 * @param constraint_len Length of constraint name.
 * @param errcode Errcode for client errors.
 * @retval Array of links.
 */
static struct field_link *
fkey_links_decode(const struct tuple *tuple, uint32_t *out_count,
		  const char *constraint_name, uint32_t constraint_len,
		  uint32_t errcode)
{
	const char *parent_cols =
		tuple_field_with_type_xc(tuple,
					 BOX_FK_CONSTRAINT_FIELD_PARENT_COLS,
					 MP_ARRAY);
	uint32_t count = mp_decode_array(&parent_cols);
	if (count == 0) {
		tnt_raise(ClientError, errcode,
			  tt_cstr(constraint_name, constraint_len),
			  "at least one link must be specified");
	}
	const char *child_cols =
		tuple_field_with_type_xc(tuple,
					 BOX_FK_CONSTRAINT_FIELD_CHILD_COLS,
					 MP_ARRAY);
	if (mp_decode_array(&child_cols) != count) {
		tnt_raise(ClientError, errcode,
			  tt_cstr(constraint_name, constraint_len),
			  "number of referenced and referencing fields "
			  "must be the same");
	}
	*out_count = count;
	size_t size = count * sizeof(struct field_link);
	struct field_link *region_links =
		(struct field_link *) region_alloc_xc(&fiber()->gc, size);
	memset(region_links, 0, size);
	for (uint32_t i = 0; i < count; ++i) {
		if (mp_typeof(*parent_cols) != MP_UINT ||
		    mp_typeof(*child_cols) != MP_UINT) {
			tnt_raise(ClientError, errcode,
				  tt_cstr(constraint_name, constraint_len),
				  tt_sprintf("value of %d link is not unsigned",
					     i));
		}
		region_links[i].parent_field = mp_decode_uint(&parent_cols);
		region_links[i].child_field = mp_decode_uint(&child_cols);
	}
	return region_links;
}

/** Create an instance of foreign key def constraint from tuple. */
static struct fkey_def *
fkey_def_new_from_tuple(const struct tuple *tuple, uint32_t errcode)
{
	uint32_t name_len;
	const char *name =
		tuple_field_str_xc(tuple, BOX_FK_CONSTRAINT_FIELD_NAME,
				   &name_len);
	if (name_len > BOX_NAME_MAX) {
		tnt_raise(ClientError, errcode,
			  tt_cstr(name, BOX_INVALID_NAME_MAX),
			  "constraint name is too long");
	}
	identifier_check_xc(name, name_len);
	uint32_t link_count;
	struct field_link *links = fkey_links_decode(tuple, &link_count, name,
						     name_len, errcode);
	size_t fkey_sz = fkey_def_sizeof(link_count, name_len);
	struct fkey_def *fk_def = (struct fkey_def *) malloc(fkey_sz);
	if (fk_def == NULL)
		tnt_raise(OutOfMemory, fkey_sz, "malloc", "fk_def");
	auto def_guard = make_scoped_guard([=] { free(fk_def); });
	memcpy(fk_def->name, name, name_len);
	fk_def->name[name_len] = '\0';
	fk_def->links = (struct field_link *)((char *)&fk_def->name +
					      name_len + 1);
	memcpy(fk_def->links, links, link_count * sizeof(struct field_link));
	fk_def->field_count = link_count;
	fk_def->child_id = tuple_field_u32_xc(tuple,
					      BOX_FK_CONSTRAINT_FIELD_CHILD_ID);
	fk_def->parent_id =
		tuple_field_u32_xc(tuple, BOX_FK_CONSTRAINT_FIELD_PARENT_ID);
	fk_def->is_deferred =
		tuple_field_bool_xc(tuple, BOX_FK_CONSTRAINT_FIELD_DEFERRED);
	const char *match = tuple_field_str_xc(tuple,
					       BOX_FK_CONSTRAINT_FIELD_MATCH,
					       &name_len);
	fk_def->match = STRN2ENUM(fkey_match, match, name_len);
	if (fk_def->match == fkey_match_MAX) {
		tnt_raise(ClientError, errcode, fk_def->name,
			  "unknown MATCH clause");
	}
	const char *on_delete_action =
		tuple_field_str_xc(tuple, BOX_FK_CONSTRAINT_FIELD_ON_DELETE,
				   &name_len);
	fk_def->on_delete = STRN2ENUM(fkey_action, on_delete_action, name_len);
	if (fk_def->on_delete == fkey_action_MAX) {
		tnt_raise(ClientError, errcode, fk_def->name,
			  "unknown ON DELETE action");
	}
	const char *on_update_action =
		tuple_field_str_xc(tuple, BOX_FK_CONSTRAINT_FIELD_ON_UPDATE,
				   &name_len);
	fk_def->on_update = STRN2ENUM(fkey_action, on_update_action, name_len);
	if (fk_def->on_update == fkey_action_MAX) {
		tnt_raise(ClientError, errcode, fk_def->name,
			  "unknown ON UPDATE action");
	}
	def_guard.is_active = false;
	return fk_def;
}

/**
 * Remove FK constraint from child's and parent's lists and
 * return it. Entries in child list are supposed to be
 * unique by their name.
 *
 * @param list List of child FK constraints.
 * @param fkey_name Name of constraint to be removed.
 * @retval FK being removed.
 */
static struct fkey *
fkey_grab_by_name(struct rlist *list, const char *fkey_name)
{
	struct fkey *fk;
	rlist_foreach_entry(fk, list, child_link) {
		if (strcmp(fkey_name, fk->def->name) == 0) {
			rlist_del_entry(fk, child_link);
			rlist_del_entry(fk, parent_link);
			return fk;
		}
	}
	unreachable();
	return NULL;
}

/**
 * FIXME: as SQLite legacy temporary we use such mask throught
 * SQL code. It should be replaced later with regular
 * mask from column_mask.h
 */
#define FKEY_MASK(x) (((x)>31) ? 0xffffffff : ((uint64_t)1<<(x)))

/**
 * Set bits of @mask which correspond to fields involved in
 * given foreign key constraint.
 *
 * @param fk Links of this FK constraint are used to update mask.
 * @param[out] mask Mask to be updated.
 * @param type Type of links to be used to update mask:
 *             parent or child.
 */
static inline void
fkey_set_mask(const struct fkey *fk, uint64_t *mask, int type)
{
	for (uint32_t i = 0; i < fk->def->field_count; ++i)
		*mask |= FKEY_MASK(fk->def->links[i].fields[type]);
}

/**
 * When we discard FK constraint (due to drop or rollback
 * trigger), we can't simply unset appropriate bits in mask,
 * since other constraints may refer to them as well. Thus,
 * we have nothing left to do but completely rebuild mask.
 */
static void
space_reset_fkey_mask(struct space *space)
{
	space->fkey_mask = 0;
	struct fkey *fk;
	rlist_foreach_entry(fk, &space->child_fkey, child_link)
		fkey_set_mask(fk, &space->fkey_mask, FIELD_LINK_CHILD);
	rlist_foreach_entry(fk, &space->parent_fkey, parent_link)
		fkey_set_mask(fk, &space->fkey_mask, FIELD_LINK_PARENT);
}

/**
 * On rollback of creation we remove FK constraint from DD, i.e.
 * from parent's and child's lists of constraints and
 * release memory.
 */
static void
on_create_fkey_rollback(struct trigger *trigger, void *event)
{
	(void) event;
	struct fkey *fk = (struct fkey *)trigger->data;
	rlist_del_entry(fk, parent_link);
	rlist_del_entry(fk, child_link);
	space_reset_fkey_mask(space_by_id(fk->def->parent_id));
	space_reset_fkey_mask(space_by_id(fk->def->child_id));
	fkey_delete(fk);
}

/** Return old FK and release memory for the new one. */
static void
on_replace_fkey_rollback(struct trigger *trigger, void *event)
{
	(void) event;
	struct fkey *old_fk = (struct fkey *)trigger->data;
	struct space *parent = space_by_id(old_fk->def->parent_id);
	struct space *child = space_by_id(old_fk->def->child_id);
	struct fkey *new_fkey = fkey_grab_by_name(&child->child_fkey,
						  old_fk->def->name);
	fkey_delete(new_fkey);
	rlist_add_entry(&child->child_fkey, old_fk, child_link);
	rlist_add_entry(&parent->parent_fkey, old_fk, parent_link);
	space_reset_fkey_mask(parent);
	space_reset_fkey_mask(child);
}

/** On rollback of drop simply return back FK to DD. */
static void
on_drop_fkey_rollback(struct trigger *trigger, void *event)
{
	(void) event;
	struct fkey *fk_to_restore = (struct fkey *)trigger->data;
	struct space *parent = space_by_id(fk_to_restore->def->parent_id);
	struct space *child = space_by_id(fk_to_restore->def->child_id);
	rlist_add_entry(&child->child_fkey, fk_to_restore, child_link);
	rlist_add_entry(&parent->parent_fkey, fk_to_restore, parent_link);
	fkey_set_mask(fk_to_restore, &child->fkey_mask, FIELD_LINK_CHILD);
	fkey_set_mask(fk_to_restore, &parent->fkey_mask, FIELD_LINK_PARENT);
}

/**
 * On commit of drop or replace we have already deleted old
 * foreign key entry from both (parent's and child's) lists,
 * so just release memory.
 */
static void
on_drop_or_replace_fkey_commit(struct trigger *trigger, void *event)
{
	(void) event;
	fkey_delete((struct fkey *) trigger->data);
}

/**
 * ANSI SQL doesn't allow list of referenced fields to contain
 * duplicates. Firstly, we try to follow the easiest way:
 * if all referenced fields numbers are less than 63, we can
 * use bit mask. Otherwise, fall through slow check where we
 * use O(field_cont^2) simple nested cycle iterations.
 */
static void
fkey_links_check_duplicates(struct fkey_def *fk_def)
{
	uint64_t field_mask = 0;
	for (uint32_t i = 0; i < fk_def->field_count; ++i) {
		uint32_t parent_field = fk_def->links[i].parent_field;
		if (parent_field > 63)
			goto slow_check;
		parent_field = ((uint64_t) 1) << parent_field;
		if ((field_mask & parent_field) != 0)
			goto error;
		field_mask |= parent_field;
	}
	return;
slow_check:
	for (uint32_t i = 0; i < fk_def->field_count; ++i) {
		uint32_t parent_field = fk_def->links[i].parent_field;
		for (uint32_t j = i + 1; j < fk_def->field_count; ++j) {
			if (parent_field == fk_def->links[j].parent_field)
				goto error;
		}
	}
	return;
error:
	tnt_raise(ClientError, ER_CREATE_FK_CONSTRAINT, fk_def->name,
		  "referenced fields can not contain duplicates");
}

/** A trigger invoked on replace in the _fk_constraint space. */
static void
on_replace_dd_fk_constraint(struct trigger * /* trigger*/, void *event)
{
	struct txn *txn = (struct txn *) event;
	txn_check_singlestatement_xc(txn, "Space _fk_constraint");
	struct txn_stmt *stmt = txn_current_stmt(txn);
	struct tuple *old_tuple = stmt->old_tuple;
	struct tuple *new_tuple = stmt->new_tuple;
	if (new_tuple != NULL) {
		/* Create or replace foreign key. */
		struct fkey_def *fk_def =
			fkey_def_new_from_tuple(new_tuple,
						ER_CREATE_FK_CONSTRAINT);
		auto fkey_def_guard = make_scoped_guard([=] { free(fk_def); });
		struct space *child_space =
			space_cache_find_xc(fk_def->child_id);
		if (child_space->def->opts.is_view) {
			tnt_raise(ClientError, ER_CREATE_FK_CONSTRAINT,
				  fk_def->name,
				  "referencing space can't be VIEW");
		}
		struct space *parent_space =
			space_cache_find_xc(fk_def->parent_id);
		if (parent_space->def->opts.is_view) {
			tnt_raise(ClientError, ER_CREATE_FK_CONSTRAINT,
				  fk_def->name,
				  "referenced space can't be VIEW");
		}
		/*
		 * FIXME: until SQL triggers are completely
		 * integrated into server (i.e. we are able to
		 * invoke triggers even if DML occurred via Lua
		 * interface), it makes no sense to provide any
		 * checks on existing data in space.
		 */
		struct index *pk = space_index(child_space, 0);
		if (index_size(pk) > 0) {
			tnt_raise(ClientError, ER_CREATE_FK_CONSTRAINT,
				  fk_def->name,
				  "referencing space must be empty");
		}
		/* Check types of referenced fields. */
		for (uint32_t i = 0; i < fk_def->field_count; ++i) {
			uint32_t child_fieldno = fk_def->links[i].child_field;
			uint32_t parent_fieldno = fk_def->links[i].parent_field;
			if (child_fieldno >= child_space->def->field_count ||
			    parent_fieldno >= parent_space->def->field_count) {
				tnt_raise(ClientError, ER_CREATE_FK_CONSTRAINT,
					  fk_def->name, "foreign key refers to "
						        "nonexistent field");
			}
			struct field_def *child_field =
				&child_space->def->fields[child_fieldno];
			struct field_def *parent_field =
				&parent_space->def->fields[parent_fieldno];
			if (! field_type1_contains_type2(parent_field->type,
							 child_field->type)) {
				tnt_raise(ClientError, ER_CREATE_FK_CONSTRAINT,
					  fk_def->name, "field type mismatch");
			}
			if (child_field->coll_id != parent_field->coll_id) {
				tnt_raise(ClientError, ER_CREATE_FK_CONSTRAINT,
					  fk_def->name,
					  "field collation mismatch");
			}
		}
		fkey_links_check_duplicates(fk_def);
		/*
		 * Search for suitable index in parent space:
		 * it must be unique and consist exactly from
		 * referenced columns (but order may be
		 * different).
		 */
		struct index *fk_index = NULL;
		for (uint32_t i = 0; i < parent_space->index_count; ++i) {
			struct index *idx = space_index(parent_space, i);
			if (!idx->def->opts.is_unique)
				continue;
			if (idx->def->key_def->part_count !=
			    fk_def->field_count)
				continue;
			uint32_t j;
			for (j = 0; j < fk_def->field_count; ++j) {
				if (key_def_find(idx->def->key_def,
						 fk_def->links[j].parent_field)
				    == NULL)
					break;
			}
			if (j != fk_def->field_count)
				continue;
			fk_index = idx;
			break;
		}
		if (fk_index == NULL) {
			tnt_raise(ClientError, ER_CREATE_FK_CONSTRAINT,
				  fk_def->name, "referenced fields don't "
						"compose unique index");
		}
		struct fkey *fkey = (struct fkey *) malloc(sizeof(*fkey));
		if (fkey == NULL)
			tnt_raise(OutOfMemory, sizeof(*fkey), "malloc", "fkey");
		auto fkey_guard = make_scoped_guard([=] { free(fkey); });
		memset(fkey, 0, sizeof(*fkey));
		fkey->def = fk_def;
		fkey->index_id = fk_index->def->iid;
		if (old_tuple == NULL) {
			rlist_add_entry(&child_space->child_fkey, fkey,
					child_link);
			rlist_add_entry(&parent_space->parent_fkey, fkey,
					parent_link);
			struct trigger *on_rollback =
				txn_alter_trigger_new(on_create_fkey_rollback,
						      fkey);
			txn_on_rollback(txn, on_rollback);
			fkey_set_mask(fkey, &parent_space->fkey_mask,
				      FIELD_LINK_PARENT);
			fkey_set_mask(fkey, &child_space->fkey_mask,
				      FIELD_LINK_CHILD);
		} else {
			struct fkey *old_fk =
				fkey_grab_by_name(&child_space->child_fkey,
						  fk_def->name);
			rlist_add_entry(&child_space->child_fkey, fkey,
					child_link);
			rlist_add_entry(&parent_space->parent_fkey, fkey,
					parent_link);
			struct trigger *on_rollback =
				txn_alter_trigger_new(on_replace_fkey_rollback,
						      old_fk);
			txn_on_rollback(txn, on_rollback);
			struct trigger *on_commit =
				txn_alter_trigger_new(on_drop_or_replace_fkey_commit,
						      old_fk);
			txn_on_commit(txn, on_commit);
			space_reset_fkey_mask(child_space);
			space_reset_fkey_mask(parent_space);
		}
		fkey_def_guard.is_active = false;
		fkey_guard.is_active = false;
	} else if (new_tuple == NULL && old_tuple != NULL) {
		/* Drop foreign key. */
		struct fkey_def *fk_def =
			fkey_def_new_from_tuple(old_tuple,
						ER_DROP_FK_CONSTRAINT);
		auto fkey_guard = make_scoped_guard([=] { free(fk_def); });
		struct space *child_space =
			space_cache_find_xc(fk_def->child_id);
		struct space *parent_space =
			space_cache_find_xc(fk_def->parent_id);
		struct fkey *old_fkey =
			fkey_grab_by_name(&child_space->child_fkey,
					  fk_def->name);
		struct trigger *on_commit =
			txn_alter_trigger_new(on_drop_or_replace_fkey_commit,
					      old_fkey);
		txn_on_commit(txn, on_commit);
		struct trigger *on_rollback =
			txn_alter_trigger_new(on_drop_fkey_rollback, old_fkey);
		txn_on_rollback(txn, on_rollback);
		space_reset_fkey_mask(child_space);
		space_reset_fkey_mask(parent_space);
	}
}

struct trigger alter_space_on_replace_space = {
	RLIST_LINK_INITIALIZER, on_replace_dd_space, NULL, NULL
};

struct trigger alter_space_on_replace_index = {
	RLIST_LINK_INITIALIZER, on_replace_dd_index, NULL, NULL
};

struct trigger on_replace_truncate = {
	RLIST_LINK_INITIALIZER, on_replace_dd_truncate, NULL, NULL
};

struct trigger on_replace_schema = {
	RLIST_LINK_INITIALIZER, on_replace_dd_schema, NULL, NULL
};

struct trigger on_replace_user = {
	RLIST_LINK_INITIALIZER, on_replace_dd_user, NULL, NULL
};

struct trigger on_replace_func = {
	RLIST_LINK_INITIALIZER, on_replace_dd_func, NULL, NULL
};

struct trigger on_replace_collation = {
	RLIST_LINK_INITIALIZER, on_replace_dd_collation, NULL, NULL
};

struct trigger on_replace_priv = {
	RLIST_LINK_INITIALIZER, on_replace_dd_priv, NULL, NULL
};

struct trigger on_replace_cluster = {
	RLIST_LINK_INITIALIZER, on_replace_dd_cluster, NULL, NULL
};

struct trigger on_replace_sequence = {
	RLIST_LINK_INITIALIZER, on_replace_dd_sequence, NULL, NULL
};

struct trigger on_replace_sequence_data = {
	RLIST_LINK_INITIALIZER, on_replace_dd_sequence_data, NULL, NULL
};

struct trigger on_replace_space_sequence = {
	RLIST_LINK_INITIALIZER, on_replace_dd_space_sequence, NULL, NULL
};

struct trigger on_stmt_begin_space = {
	RLIST_LINK_INITIALIZER, lock_before_dd, NULL, NULL
};

struct trigger on_stmt_begin_index = {
	RLIST_LINK_INITIALIZER, lock_before_dd, NULL, NULL
};

struct trigger on_stmt_begin_truncate = {
	RLIST_LINK_INITIALIZER, lock_before_dd, NULL, NULL
};

struct trigger on_replace_trigger = {
	RLIST_LINK_INITIALIZER, on_replace_dd_trigger, NULL, NULL
};

struct trigger on_replace_fk_constraint = {
	RLIST_LINK_INITIALIZER, on_replace_dd_fk_constraint, NULL, NULL
};

/* vim: set foldmethod=marker */<|MERGE_RESOLUTION|>--- conflicted
+++ resolved
@@ -288,28 +288,11 @@
 		if (key_def != NULL)
 			key_def_delete(key_def);
 	});
-<<<<<<< HEAD
 	if (key_def_decode_parts(part_def, part_count, &parts,
 				 space->def->fields,
 				 space->def->field_count) != 0)
 		diag_raise();
-	key_def = key_def_new_with_parts(part_def, part_count);
-=======
-	if (is_166plus) {
-		/* 1.6.6+ */
-		if (key_def_decode_parts(part_def, part_count, &parts,
-					 space->def->fields,
-					 space->def->field_count) != 0)
-			diag_raise();
-	} else {
-		/* 1.6.5- TODO: remove it in newer versions, find all 1.6.5- */
-		if (key_def_decode_parts_160(part_def, part_count, &parts,
-					     space->def->fields,
-					     space->def->field_count) != 0)
-			diag_raise();
-	}
 	key_def = key_def_new(part_def, part_count);
->>>>>>> 4e705085
 	if (key_def == NULL)
 		diag_raise();
 	struct index_def *index_def =
