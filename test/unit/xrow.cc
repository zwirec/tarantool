--- conflicted
+++ resolved
@@ -216,17 +216,10 @@
 	header.tm = 123.456;
 	header.bodycnt = 0;
 	uint64_t sync = 100500;
-<<<<<<< HEAD
-	struct iovec vec;
-	is(1, xrow_header_encode(&header, sync, &vec, 200), "encode");
-	int fixheader_len = 200;
-	pos = (char *)vec.iov_base + fixheader_len;
-=======
 	struct iovec vec[1];
 	is(1, xrow_header_encode(&header, sync, vec, 200), "encode");
 	int fixheader_len = 200;
 	pos = (char *)vec[0].iov_base + fixheader_len;
->>>>>>> 8bc97f24
 	is(mp_decode_map((const char **)&pos), 5, "header map size");
 
 	struct xrow_header decoded_header;
