--- conflicted
+++ resolved
@@ -515,41 +515,6 @@
 s:drop()
 
 --
-<<<<<<< HEAD
--- Check that ALTER is abroted if a tuple inserted during space
--- format change does not conform to the new format.
---
-format = {}
-format[1] = {name = 'field1', type = 'unsigned'}
-format[2] = {name = 'field2', type = 'string', is_nullable = true}
-s = box.schema.space.create('test', {engine = 'vinyl', format = format})
-_ = s:create_index('pk', {page_size = 16})
-
-pad = string.rep('x', 16)
-for i = 101, 200 do s:replace{i, pad} end
-box.snapshot()
-
-ch = fiber.channel(1)
-test_run:cmd("setopt delimiter ';'")
-_ = fiber.create(function()
-    fiber.sleep(0.01)
-    for i = 1, 100 do
-        s:replace{i, box.NULL}
-    end
-    ch:put(true)
-end);
-test_run:cmd("setopt delimiter ''");
-
-errinj.set("ERRINJ_VY_READ_PAGE_TIMEOUT", 0.001)
-format[2].is_nullable = false
-s:format(format) -- must fail
-errinj.set("ERRINJ_VY_READ_PAGE_TIMEOUT", 0)
-
-ch:get()
-
-s:count() -- 200
-s:drop()
-=======
 -- gh-3412 - assertion failure at exit in case:
 -- * there is a fiber waiting for quota
 -- * there is a pending vylog write
@@ -573,4 +538,38 @@
 test_run:cmd('switch default')
 test_run:cmd("stop server low_quota")
 test_run:cmd("cleanup server low_quota")
->>>>>>> ff02157f
+
+--
+-- Check that ALTER is abroted if a tuple inserted during space
+-- format change does not conform to the new format.
+--
+format = {}
+format[1] = {name = 'field1', type = 'unsigned'}
+format[2] = {name = 'field2', type = 'string', is_nullable = true}
+s = box.schema.space.create('test', {engine = 'vinyl', format = format})
+_ = s:create_index('pk', {page_size = 16})
+
+pad = string.rep('x', 16)
+for i = 101, 200 do s:replace{i, pad} end
+box.snapshot()
+
+ch = fiber.channel(1)
+test_run:cmd("setopt delimiter ';'")
+_ = fiber.create(function()
+    fiber.sleep(0.01)
+    for i = 1, 100 do
+        s:replace{i, box.NULL}
+    end
+    ch:put(true)
+end);
+test_run:cmd("setopt delimiter ''");
+
+errinj.set("ERRINJ_VY_READ_PAGE_TIMEOUT", 0.001)
+format[2].is_nullable = false
+s:format(format) -- must fail
+errinj.set("ERRINJ_VY_READ_PAGE_TIMEOUT", 0)
+
+ch:get()
+
+s:count() -- 200
+s:drop()