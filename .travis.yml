language: cpp
compiler:
  - clang
  - gcc

branches:
  only:
    - master
    - stable

install:
  - sudo apt-get update > /dev/null
<<<<<<< HEAD
  - sudo apt-get -q install binutils-dev python-daemon python-yaml
=======
  - sudo apt-get -q install binutils-dev python-daemon python-yaml python-pexpect
  - sudo apt-get -q install libmysqlclient-dev libpq-dev postgresql-server-dev-all
>>>>>>> d80b66f3

script:
  - mkdir ./build && cd ./build && cmake .. -DCMAKE_BUILD_TYPE=RelWithDebugInfo
  - make -j8

notifications:
  irc:
    channels:
      - irc.freenode.net#tarantool
    on_success: change
    on_failure: always
  email: false

git:
  depth: 500<|MERGE_RESOLUTION|>--- conflicted
+++ resolved
@@ -10,12 +10,8 @@
 
 install:
   - sudo apt-get update > /dev/null
-<<<<<<< HEAD
   - sudo apt-get -q install binutils-dev python-daemon python-yaml
-=======
-  - sudo apt-get -q install binutils-dev python-daemon python-yaml python-pexpect
   - sudo apt-get -q install libmysqlclient-dev libpq-dev postgresql-server-dev-all
->>>>>>> d80b66f3
 
 script:
   - mkdir ./build && cd ./build && cmake .. -DCMAKE_BUILD_TYPE=RelWithDebugInfo
